--- conflicted
+++ resolved
@@ -99,11 +99,7 @@
 jiff = { version = "0.2.10", default-features = false, features = ["static"] }
 
 [features]
-<<<<<<< HEAD
-default = ["rt", "esp32c6", "unstable"]
-=======
 default = ["rt", "exception-handler"]
->>>>>>> 3ec26ead
 
 # These features are considered private and unstable. They are not covered by
 # semver guarantees and may change or be removed without notice.
