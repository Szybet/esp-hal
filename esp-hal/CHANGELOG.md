# Changelog

All notable changes to this project will be documented in this file.

The format is based on [Keep a Changelog](https://keepachangelog.com/en/1.0.0/),
and this project adheres to [Semantic Versioning](https://semver.org/spec/v2.0.0.html).

## [Unreleased]

### Added

- A reimplemntation of the `assign_resources!` macro (#3809)
- `TrngSource` to manage random number generator entropy (#3829)
- On RISC-V you can opt-out of nested interrupts for an interrupt handler by using `new_not_nested` (#3875)
- A new default feature `exception-handler` was added (#3887)
- `AesBackend, AesContext`: Work-queue based AES driver (#3880)
- `aes::cipher_modes`, `aes::CipherModeState` for constructing `AesContext`s (#3895)
- `DmaTxBuffer` and `DmaRxBuffer` now have a `Final` associated type. (#3923)
- `RsaBackend, RsaContext`: Work-queue based RSA driver (#3910)
- `aes::{AesBackend, AesContext, dma::AesDmaBackend}`: Work-queue based AES driver (#3880, #3897)
- `aes::cipher_modes`, `aes::CipherState` for constructing `AesContext`s (#3895)
- `aes::dma::DmaCipherState` so that `AesDma` can properly support cipher modes that require state (IV, nonce, etc.) (#3897)
<<<<<<< HEAD
- `uart::Uhci`: for UART with DMA using the UHCI peripheral (#3871)
=======
- Align `I8080` driver pin configurations with latest guidelines (#3997)
>>>>>>> 588140a5
- Expose cache line configuration (#3946)
- ESP32: Expose `psram_vaddr_mode` via `PsramConfig` (#3990)
- ESP32-S3: Expose more `Camera` config options (#3996)

### Changed

- The `rng` module has been rewritten (#3829)
- Update `embassy-usb` to v0.5.0 (#3848)
- `aes::Key` variants have been renamed from bytes to bits (e.g. `Key16 -> Key128`) (#3845)
- `aes::Mode` has been replaced by `Operation`. The key length is now solely determined by the key. (#3882)
- `AesDma::process` now takes `DmaCipherState` instead of `CipherMode`. (#3897)
- `Aes::process` has been split into `Aes::encrypt` and `Aes::decrypt` (#3882)
- Blocking RMT transactions can now be `poll`ed without blocking, returning whether they have completed. (#3716)
- RISC-V: Interrupt handler don't get a TrapFrame passed in anymore (#3903)
- ISR callbacks are now wrapped in `IsrCallback` (#3885)
- The RMT `PulseCode` is now a newtype wrapping `u32` with `const fn` methods and implementing `defmt::Format` and `core::fmt::Debug`. (#3884)
- RMT transmit and receive methods accept `impl Into<PulseCode>` and `impl From<PulseCode>`, respectively. (#3884)
- The `Rsa::read` function has been removed. The constructor now blocks until the peripheral's memory has been cleared (#3900)
- `Rsa::enable_constant_time_acceleration` has been renamed to `Rsa::disable_constant_time` (#3900)
- `Rsa::enable_search_acceleration` has been renamed to `Rsa::search_acceleration` (#3900)
- `DmaTxBuffer::from_view` and `DmaRxBuffer::from_view` now return an object with type `DmaTx/RxBuffer::Final`. (#3923)
- `i2c::master::Config::timeout` has been de-stabilized, and `i2c::master::Config::software_timeout`. (#3926)
- The default values of `i2c::master::Config` timeouts have been changed to their maximum possible values. (#3926)
- `ShaDigest::finish` has been reimplemented to be properly non-blocking (#3948)
- Replace Timer's `pub fn enable_interrupt(&mut self, enable: bool)` with `pub fn listen(&mut self)` and `pub fn unlisten(&mut self)` (#3933)
- ESP32-S3: `PsramConfig::core_clock` is now an `Option` (#3974)
- `RtcSlowClock::RtcFastClock8m` has been renamed to `RtcFastClock::RtcFastClockRcFast` (#3993)
- `RtcSlowClock::RtcSlowClockRtc` has been renamed to `RtcSlowClock::RtcSlowClockRcSlow` (#3993)

### Fixed

- PSRAM on ESP32-S2 (#3811)
- WDT now allows configuring longer timeouts (#3816)
- `ADC2` now cannot be used simultaneously with `radio` on ESP32 (#3876)
- Switched GPIO32 and GPIO33 ADC channel numbers (#3908, #3911)
- Calling `Input::unlisten` in a GPIO interrupt handler no longer panics (#3913)
- ESP32, ESP32-S2: Fixed I2C bus clearing algorithm (#3926)
- Check serial instead of jtag fifo status in UsbSerialJtag's async flush function (#3957)
- ESP32: Enable up to 4M of PSRAM (#3990)

### Removed

- `Trng::new` (replaced by `Trng::try_new`) (#3829)
- `AesDma::{write_key, write_block}` have been removed. (#3880, #3882)
- `AesFlavour` trait and `AesX` structs have been removed. (#3880)
- `Xtal::Other` has been removed (#3983)

## [v1.0.0-rc.0] - 2025-07-16

### Added

- `i2c::master::BusTimeout::Disabled` for ESP32-S2 (#3591)
- The `const CHANNEL: u8` parameter of RMT channels can now be erased via `Channel::degrade()`. (#3505)
- ESP32-C6: GPIO6 now implements `AnalogPin` (#3668)
- SPI master: Expose octal SPI-specific `with_sio` functions (#3702)
- The functions of the `RadioClockController` have been split up to the modem peripheral structs. The clock management is now provided by the `ModemClockController`. (#3687)
- Added GPIO11-GPIO17 to ESP32-C2. (#3726)
- Added the feature `requires-unstable` (#3772)
- `AnyPin::downcast`/`AnyPeripheral::downcast` to allow retrieving the original GPIO/peripheral type (#3783, #3784)
- Add `ESP_HAL_CONFIG_PLACE_RMT_DRIVER_IN_RAM` configuration option to pin the RMT driver in RAM (#3778)
- The `rt` feature (#3706)

### Changed

- MSRV is now 1.88.0 (#3742)
- `AnyI2c` has been moved from `esp_hal::i2c` to `esp_hal::i2c::master` (#3627)
- `AnySpi` has been moved from `esp_hal::spi` to `esp_hal::spi::master` and `esp_hal::spi::slave` (#3627)
- `DataMode` has been moved from `esp_hal::spi` to `esp_hal::spi::master` (#3627)
- The `handler` macro (reexported from `esp-hal-procmacros`) no longer accepts priority as a string (#3643)
- Generic parameters of RMT `Channel`s have changed in preparation for type-erased channels. (#3505)
- RMT `TxChannelCreator` and `RxChannelCreator` now have a `DriverMode` generic parameter; `TxChannelCreatorAsync` and `RxChannelCreatorAsync` have been removed. (#3505)
- RMT `ChannelCreator` methods have been renamed from `configure` to `configure_tx` and `configure_rx` to avoid trait disambiguation issues. (#3505)
- The RMT `Error` type has been marked `non_exhaustive` (#3701)
- Increase ESP32 DRAM memory region by 16K (#3703)
- The I2C async interrupt handler is now placed into IRAM (#3722)
- Adjusted ESP32-S2 and ESP-S3 memory region lengths to reflect those defined in ESP-IDF. (#3709)
- Changed the various `ConfigError` variant names to use a consistent word order. (#3782)
- Adjusted ESP32-S2 deep-sleep to hibernate for the Ext1WakeupSource (#3785)
- Libraries depending on esp-hal should now disable default features, so that only the final binary crate enables the `rt` feature (#3706)
- Changed `interrupt::RESERVED_INTERRUPTS` from `&[usize]` to `&[u32]` (#3798)

### Fixed

- Fixed a typo in the ESP32-C3 memory linker script, causing ICACHE to not be defined (#3613)
- Prevent bootloops when DRAM is close to being full. (#3635)
- Fix PSRAM mapping on ESP32-S3 when the bootloader used the last page to access flash (#3637)
- `ESP_HAL_CONFIG_STACK_GUARD_OFFSET` and `ESP_HAL_CONFIG_STACK_GUARD_VALUE` are now unstable config options (#3711)
- Fixed MCPWM output when using USB pins (#3795)

### Removed

- `InterruptHandler` no longer implements `PartialEq`, `Eq` or `Hash`. (#3650)
- `gpio::NUM_PINS` (#3658)
- `RADIO_CLK` and `RadioClockController` have been removed (#3687)
- Removed GPIO24 from ESP32. (#3726)
- Removed GPIO15-GPIO21 from ESP32-H2. (#3726)
- ESP32-S3: `AnalogPin` is no longer implemented for GPIO0 and GPIO21 (#3781)

## [v1.0.0-beta.1] - 2025-06-03

### Added

- RMT channel creator `steal` function (#3496)
- Support for RMT extended memory (#3182)
- Support for `rand_core` 0.9 (#3211)
- `ESP_HAL_CONFIG_STACK_GUARD_OFFSET` and `ESP_HAL_CONFIG_STACK_GUARD_VALUE` to configure Rust's [Stack smashing protection](https://doc.rust-lang.org/rustc/exploit-mitigations.html#stack-smashing-protection) (#3203)
- Experimental metadata in the output `.elf` (#3276)
- `PeripheralInput::connect_input_to_peripheral` and `PeripheralOuptut::{connect_peripheral_to_output, disconnect_from_peripheral_output}` (#3302)
- `ESP_HAL_CONFIG_CRITICAL_SECTION_IMPL` to allow opting out of the default `critical-section` implementation (#3293)
- All peripheral singletons (`GpioPin<...>`, `SPIn`, ...) now have a lifetime, as well as `steal`, `reborrow` and `clone_unchecked` methods (#3305)
- `i2c::master::Operation` now implements `defmt::Format` (#3348)
- ESP32-S2: Support for light-/deep-sleep (#3341)
- Add DMA memcpy support to the S2 (#3352)
- Some config options can now only be set when the `unstable` feature in enabled (#3365)
- Added `Flex::enable_output` (#3387)
- Added `Flex::set_output_enable` (#3387)
- Added `{Uart, UartRx}::read_ready` (#3423)
- Added `{Uart, UartTx}::write_ready` (#3423)
- Implemented `embedded_io::ReadReady` for `Uart` and `UartRx` (#3423)
- Implemented `embedded_io::WriteReady` for `Uart` and `UartTx` (#3423)
- ESP32-H2: Support for ADC calibration (#3414)
- Expose ADC asynchrounous functionalities where applicable (#3443)
- Added `UartInterrupt::RxTimeout` support (#3493)
- UART: Added HW and SW flow control config option (#3435)
- I2C master: `SoftwareTimeout` and `Config::with_software_timeout`. (#3577)
- `esp_hal::time::{Instant, Duration}` now implement `Hash` (#3577)

### Changed

- Bump Rust edition to 2024, bump MSRV to 1.86. (#3391, #3560)
- Replaced `chrono::NaiveDateTime` on the RTC API by raw `u64` timestamps (#3200)
- `esp_hal::i2s::master::AnyI2s` has been moved to `esp_hal::i2s::AnyI2s` (#3226)
- `esp_hal::i2c::master::AnyI2c` has been moved to `esp_hal::i2c::AnyI2c` (#3226)
- `SpiDmaBus` no longer adjusts the DMA buffer length for each transfer (#3263)
- `SpiDma<Async>` now uses the SPI interrupt (instead of DMA) to wait for completion (#3303)
- I2S driver now takes `DmaDescriptor`s later in construction (#3324)
- The `gpio::interconnect` module has been rewritten. For details, refer to the Migration guide (#3302, #3395)
- Make `ParlIo` driver construction more consistent (#3345)
- `ParlIo` driver now uses a config struct (#3359)
- The `critical-section` implementation is now gated behind the `critical-section-impl` feature (#3293)
- `Trace` is no longer generic (#3305)
- Migrate SPI slave driver to newer DMA API (#3326)
- Migrate DMA memcpy driver to newer DMA API (#3327)
- Moved numbered GPIO pin types from `esp_hal::gpio::GpioPin<N>` to `esp_hal::peripherals::GPION<'_>` (#3349)
- Moved DMA channel types from `esp_hal::dma::DmaChannelN`/`esp_hal::dma::XYDmaChannel` to `esp_hal::peripherals::DMA_XY` (#3372)
- `ParlIoFullDuplex`, `ParlIoTxOnly` and `ParlIoRxOnly` have been merged into `ParlIo` (#3366)
- I2C checks ST_TOUT / MAIN_ST_TOUT where available (#3333)
- All `Camera` pins are now configured using `with_*()` methods (#3237)
- The `ESP_HAL_CONFIG_PLACE_SPI_DRIVER_IN_RAM` configuration option has been renamed to `ESP_HAL_CONFIG_PLACE_SPI_MASTER_DRIVER_IN_RAM`. (#3402)
- Made the `ParlIo` traits for `TxPins`, `RxPins`, `ConfigurePins` public (#3398)
- Renamed `Flex::enable_input` to `set_input_enable` (#3387)
- Make `esp_hal::interrupt::current_runlevel` public under the unstable feature (#3403)
- Update `defmt` to 1.0 (#3416)
- `spi::master::Spi::transfer` no longer returns the received data as a slice (#3417)
- esp-hal no longer clears the GPIO interrupt status bits by default. (#3408)
- eFuse field definitions have been updated/corrected (#3440)
- `spi::master::Spi::transfer` no longer returns the received data as a slice (#3417)
- The `log` feature has been replaced by `log-04`. (#3425)
- Multiple feature flags have been replaced by `unstable`. (#3425)
- The `debug` feature has been removed. (#3425)
- The `usb_otg` and `bluetooth` features are now considered private and have been renamed accordingly. (#3425)
- Include `.uninit` in the `noinit` section (#3558)
- `SoftwareInterruptControl::software_interrupt2` is no longer available when using `esp-wifi/builtin-scheduler` (#3576)

### Fixed

- RMT: Return an error when trying create a channel with `memsize: 0` (#3477)
- RMT: fix a potential hang on transmitting data with an embedded stop code (#3477)
- RMT channel drop implementation bugfix where the channel was not released properly (#3496)
- RMT now uses correct max filter threshold of 255 instead of 127 (#3192)
- Full-duplex SPI works when mixed with half-duplex SPI (#3176)
- `Uart::flush_async` should no longer return prematurely (#3186)
- Detecting a UART overflow now clears the RX FIFO. (#3190)
- ESP32-S2: Fixed PSRAM initialization (#3196)
- `Uart::{with_tx, with_rx}` can now be called on the async driver as well (#3212)
- ESP32: Fixed SPI3 QSPI signals (#3201)
- ESP32-C6/H2: The `flip_link` feature should no longer crash (#3203)
- SPI: `Spi::transfer_in_place_async` now stops the transfer when cancelled (#3242)
- ESP32/ESP32-S2: Avoid running into timeouts with reads/writes larger than the FIFO (#3199)
- ESP32: Enforce required pointer alignments in DMA buffers (#3296)
- ESP32-C6: Keep ADC enabled to improve radio signal strength (#3249)
- Fix off-by-one in the allowed range of the spi clock calculations (#3266)
- Fix PCNT counter not keeping the peripheral enabled (#3334)
- Fixed an issue where inverting a pin via the interconnect matrix was ineffective (#3312)
- The half-duplex SPI APIs should accept more valid line width combinations (#3325)
- Async I2C is doesn't do blocking reads anymore (#3344)
- Passing an invalid seven bit I2C address is now rejected (#3343)
- PARL_IO: Use correct max transfer size (#3346)
- `OneShot` timer now returns an InvalidTimeout from `schedule` instead of panicking (#3433)
- GPIO interrupt handling no longer causes infinite looping if a task at higher priority is awaiting on a pin event (#3408)
- `esp_hal::gpio::Input::is_interrupt_set` can now return true (#3408)
- `Uart::write_str` (both core::fmt and uWrite implementations) no longer stops writing when the internal buffer fills up (#3452)
- Fixed I2C `Timeout` errors experienced during high CPU load (#3458, #3555)
- Fix a problem where reading/writing flash didn't work when using PSRAM on ESP32 (#3524)
- Fixed `esp_hal::time::Instant::duration_since_epoch` (#3582)
- Improve PSRAM size detection for the case when no PSRAM is present or unusable (#3554)
- ESP32-S2: I2C operations will now time out if the SCL line is kept low. This timeout is controlled by `Config::software_timeout` (#3571, #3577)
- Asynchronous I2C operations are now cancelled if the Future is dropped (#3572)
- The I2C driver will clear the bus after an error, if necessary (#3570)

### Removed

- The `Peripheral` trait and `PeripheralRef` struct have been removed (#3302, #3305)
- Removed the inherent `degrade` method from peripheral singletons. (#3305)
- Removed the `FullDuplex` trait from the PARL_IO driver. (#3339)
- Removed `Flex::{set_as_input, set_as_output, set_drive_strength, set_as_open_drain, pull_direction}` functions (#3387)
- The `Efuse::read_field_be` function has been removed (#3440)

## [v1.0.0-beta.0] - 2025-02-24

### Added

- SPI: Added support for 3-wire SPI (#2919)
- UART: Add separate config for Rx and Tx (#2965)
- UART: `read_exact_async` (unstable) (#3142)
- UART: `TxConfig::fifo_empty_threshold` (#3142)
- Added accessor methods to config structs (#3011)
- `esp_hal::time::{Rate, Duration, Instant}` (#3083)
- Async support for ADC oneshot reads for ESP32C2, ESP32C3, ESP32C6 and ESP32H2 (#2925, #3082)
- `ESP_HAL_CONFIG_XTAL_FREQUENCY` configuration. For now, chips other than ESP32 and ESP32-C2 have a single option only. (#3054)
- Added more validation to UART and SPI. User can now specify the baudrate tolerance of UART config (#3074)
- Add auto-writeback support to DMA buffers (#3107)

### Changed

- LEDC: Derive `Clone` and `Copy` for ledc speed types to make `ledc::channel::Config` derive them too. (#3139)
- The `unstable` feature is no longer enabled by default (#3136)
- RMT: `TxChannelConfig` and `RxChannelConfig` now support the builder-lite pattern (#2978)
- RMT: Some fields of `TxChannelConfig` and `RxChannelConfig` are now `gpio::Level`-valued instead of `bool` (#2989)
- RMT: The `PulseCode` trait now uses `gpio::Level` to specify output levels instead of `bool` (#2989)
- Removed `embedded-hal-nb` traits (#2882)
- `timer::wait` is now blocking (#2882)
- By default, set `tx_idle_num` to 0 so that bytes written to TX FIFO are always immediately transmitted. (#2859)
- `Rng` and `Trng` now implement `Peripheral<P = Self>` (#2992)
- SPI, UART, I2C: `with_<pin>` functions of peripheral drivers now disconnect the previously assigned pins from the peripheral. (#3012)
- SPI, UART, I2C: Dropping a driver now disconnects pins from their peripherals. (#3012)
- TWAI: Async transmission future resolves after successful transmission and can be aborted by dropping the future. (#3132)
- Migrate PARL_IO driver to DMA move API (#3033)
- `Async` drivers are no longer `Send` (#2980)
- GPIO drivers now take configuration structs (#2990, #3029)
- `flip-link` feature is now a config option (`ESP_HAL_CONFIG_FLIP_LINK`) (#3001)
- Migrate AES driver to DMA move API (#3084)
- Removed features `psram-quad` and `psram-octal` - replaced by `psram` and the `ESP_HAL_CONFIG_PSRAM_MODE` (`quad`/`octal`) (#3001)
- The `esp_hal::time` module no longer reexports `fugit` types (#3083)
- The `system::RadioClockController` trait has been replaced by the `clock::RadioClockController` struct. (#3100)
- The `Cpu` struct and contents of the `reset` and `cpu_control` modules have been moved into `cpu`. (#3099)
- The `software_reset_cpu` now takes which CPU to reset as parameter. (#3099)
- `read_bytes` and `write_bytes` methods on drivers have been renamed to `read` and `write` (#3137)
- `Uart::write` and `Uart::read` are now blocking and return the number of bytes written/read (#2882)
- `Uart::flush` is now blocking (#2882)
- `Uart::split` and the respective split halves have been marked as unstable (#3137)
- Uart errors have been split into `RxError` and `TxError`. A combined `IoError` has been created for embedded-io. (#3138)
- `{Uart, UartTx}::flush()` is now fallible. (#3138)
- `Uart::{read_async, write_async}` are now cancellation-safe (#3142)
- I2C: Async functions are postfixed with `_async`, non-async functions are available in async-mode (#3056)
- ESP32-H2/ESP32-C6: Don't rely on the bootloader to deconfigure permission control (#3150)

### Fixed

- `DmaDescriptor` is now `#[repr(C)]` (#2988)
- Fixed an issue that caused LCD_CAM drivers to turn off their clocks unexpectedly (#3007)
- Fixed an issue where DMA-driver peripherals started transferring before the data was ready (#3003)
- Fixed an issue on ESP32 and S2 where short asynchronous Timer delays would never resolve (#3093)
- Fixed an issue setting higher UART baud rates (#3104)
- ESP32-S2: Fixed linker script (#3096)
- Fix auto writeback on Crypto DMA (#3108)
- `Uart::flush()` now correctly blocks until the TX FIFO is empty (#3151)

### Removed

- Removed `Pin`, `RtcPin` and `RtcPinWithResistors` implementations from `Flex` (#2938)
- OutputOpenDrain has been removed (#3029)
- The fields of config structs are no longer public (#3011)
- Removed the dysfunctional `DmaChannel::set_priority` function (#3088)
- `esp_hal::time::now()`, which has been replaced by `esp_hal::time::Instant::now()` (#3083)
- `peripherals::Interrupts` (#3152)

## [0.23.1] - 2025-01-15

### Fixed

- Fixed `PriorityLock` being ineffective with `Priority::max()` on RISC-V CPUs (#2964)

## [0.23.0] - 2025-01-15

### Added

- ESP32-S3: Added SDMMC signals (#2556)
- Added `set_priority` to the `DmaChannel` trait on GDMA devices (#2403, #2526)
- Added `into_async` and `into_blocking` functions for `ParlIoTxOnly`, `ParlIoRxOnly` (#2526)
- ESP32-C6, H2, S3: Added `split` function to the `DmaChannel` trait. (#2526, #2532)
- DMA: `PeripheralDmaChannel` type aliasses and `DmaChannelFor` traits to improve usability. (#2532)
- `dma::{Channel, ChannelRx, ChannelTx}::set_priority` for GDMA devices (#2403)
- `esp_hal::asynch::AtomicWaker` that does not hold a global critical section (#2555)
- `esp_hal::sync::RawMutex` for embassy-sync. (#2555)
- ESP32-C6, H2, S3: Added `split` function to the `DmaChannel` trait. (#2526)
- Added PSRAM configuration to `esp_hal::Config` if `quad-psram` or `octal-psram` is enabled (#2546)
- Added `esp_hal::psram::psram_raw_parts` (#2546)
- The timer drivers `OneShotTimer` & `PeriodicTimer` have `into_async` and `new_typed` methods (#2586)
- `timer::Timer` trait has three new methods, `wait`, `async_interrupt_handler` and `peripheral_interrupt` (#2586)
- Configuration structs in the I2C, SPI, and UART drivers now implement the Builder Lite pattern (#2614)
- Added `I8080::apply_config`, `DPI::apply_config` and `Camera::apply_config` (#2610)
- Introduced the `unstable` feature which will be used to restrict stable APIs to a subset of esp-hal. (#2628)
- HAL configuration structs now implement the Builder Lite pattern (#2645)
- Added `OutputOpenDrain::unlisten` (#2625)
- Added `{Input, Flex}::wait_for` (#2625)
- Peripheral singletons now implement `Debug` and `defmt::Format` (#2682, #2834)
- `BurstConfig`, a device-specific configuration for configuring DMA transfers in burst mode (#2543)
- `{DmaRxBuf, DmaTxBuf, DmaRxTxBuf}::set_burst_config` (#2543)
- Added `SpiDmaBus::split` for moving between manual & automatic DMA buffers (#2824)
- ESP32-S2: DMA support for AES (#2699)
- Added `transfer_in_place_async` and embedded-hal-async implementation to `Spi` (#2691)
- `InterruptHandler` now implements `Hash` and `defmt::Format` (#2830)
- `uart::ConfigError` now implements `Eq` (#2825)
- `i2c::master::Error` now implements `Eq` and `Hash` (#2825)
- `i2c::master::Operation` now implements `Debug`, `PartialEq`, `Eq`, `Hash`, and `Display` (#2825)
- `i2c::master::Config` now implements `PartialEq`, `Eq`, ans `Hash` (#2825)
- `i2c::master::I2c` now implements `Debug`, `PartialEq`, and `Eq` (#2825)
- `i2c::master::Info` now implements `Debug` (#2825)
- `spi::master::Config` now implements `Hash` (#2823)
- `spi::master` drivers now implement `Debug` and `defmt::Format` (#2823)
- `DmaRxBuf`, `DmaTxBuf` and `DmaRxTxBuf` now implement `Debug` and `defmt::Format` (#2823)
- DMA channels (`AnyGdmaChannel`, `SpiDmaChannel`, `I2sDmaChannel`, `CryptoDmaChannel`) and their RX/TX halves now implement `Debug` and `defmt::Format` (#2823)
- `DmaDescriptor` and `DmaDescriptorFlags` now implement `PartialEq` and `Eq` (#2823)
- `gpio::{Event, WakeEvent, GpioRegisterAccess}` now implement `Debug`, `Eq`, `PartialEq` and `Hash` (#2842)
- `gpio::{Level, Pull, AlternateFunction, RtcFunction}` now implement `Hash` (#2842)
- `gpio::{GpioPin, AnyPin, Io, Output, OutputOpenDrain, Input, Flex}` now implement `Debug`, `defmt::Format` (#2842)
- More interrupts are available in `esp_hal::spi::master::SpiInterrupt`, add `enable_listen`,`interrupts` and `clear_interrupts` for ESP32/ESP32-S2 (#2833)
- The `ExtU64` and `RateExtU32` traits have been added to `esp_hal::time` (#2845)
- Added `AnyPin::steal(pin_number)` (#2854)
- `adc::{AdcCalSource, Attenuation, Resolution}` now implement `Hash` and `defmt::Format` (#2840)
- `rtc_cntl::{RtcFastClock, RtcSlowClock, RtcCalSel}` now implement `PartialEq`, `Eq`, `Hash` and `defmt::Format` (#2840)
- Added `tsens::TemperatureSensor` peripheral for ESP32C6 and ESP32C3 (#2875)
- Added `with_rx()` and `with_tx()` methods to Uart, UartRx, and UartTx (#2904)
- ESP32-S2: Made Wi-Fi peripheral non virtual. (#2942)
- `UartRx::check_for_errors`, `Uart::check_for_rx_errors`, `{Uart, UartRx}::read_buffered_bytes` (#2935)
- Added `i2c` interrupt API (#2944)

### Changed

- In addition to taking by value, peripheral drivers can now mutably borrow DMA channel objects. (#2526)
- DMA channel objects are no longer wrapped in `Channel`. The `Channel` drivers are now managed by DMA enabled peripheral drivers. (#2526)
- The `Dpi` driver and `DpiTransfer` now have a `Mode` type parameter. The driver's asyncness is determined by the asyncness of the `Lcd` used to create it. (#2526)
- `dma::{Channel, ChannelRx, ChannelTx}::set_priority` for GDMA devices (#2403)
- `SystemTimer::set_unit_value` & `SystemTimer::configure_unit` (#2576)
- `SystemTimer` no longer uses peripheral ref (#2576)
- `TIMGX` no longer uses peripheral ref (#2581)
- `SystemTimer::now` has been renamed `SystemTimer::unit_value(Unit)` (#2576)
- `SpiDma` transfers now explicitly take a length along with the DMA buffer object (#2587)
- `dma::{Channel, ChannelRx, ChannelTx}::set_priority` for GDMA devices (#2403)
- `SystemTimer`s `Alarm`s are now type erased (#2576)
- `TimerGroup` `Timer`s are now type erased (#2581)
- PSRAM is now initialized automatically if `quad-psram` or `octal-psram` is enabled (#2546)
- DMA channels are now available via the `Peripherals` struct, and have been renamed accordingly. (#2545)
- Moved interrupt related items from lib.rs, moved to the `interrupt` module (#2613)
- The timer drivers `OneShotTimer` & `PeriodicTimer` now have a `Mode` parameter and type erase the underlying driver by default (#2586)
- `timer::Timer` has new trait requirements of `Into<AnyTimer>`, `'static` and `InterruptConfigurable` (#2586)
- `systimer::etm::Event` no longer borrows the alarm indefinitely (#2586)
- A number of public enums and structs in the I2C, SPI, and UART drivers have been marked with `#[non_exhaustive]` (#2614)
- Interrupt handling related functions are only provided for Blocking UART. (#2610)
- Changed how `Spi`, (split or unsplit) `Uart`, `LpUart`, `I8080`, `Camera`, `DPI` and `I2C` drivers are constructed (#2610)
- I8080, camera, DPI: The various standalone configuration options have been merged into `Config` (#2610)
- Dropped GPIO futures stop listening for interrupts (#2625)
- UART driver's `StopBits` enum variants now correctly use UpperCamelCase (#2669)
- The `PeripheralInput` and `PeripheralOutput` traits are now sealed (#2690)
- `esp_hal::sync::Lock` has been renamed to RawMutex (#2684)
- Updated `esp-pacs` with support for Wi-Fi on the ESP32 and made the peripheral non virtual (#2822)
- `SpiBitOrder`, `SpiDataMode`, `SpiMode` were renamed to `BitOder`, `DataMode` and `Mode` (#2828)
- `crate::Mode` was renamed to `crate::DriverMode` (#2828)
- `Spi::with_miso` has been overloaded into `Spi::with_miso` and `Spi::with_sio1` (#2557)
- Renamed some I2C error variants (#2844)
- I2C: Replaced potential panics with errors. (#2831)
- UART: Make `AtCmdConfig` and `ConfigError` non-exhaustive (#2851)
- UART: Make `AtCmdConfig` use builder-lite pattern (#2851)
- UART: Fix naming violations for `DataBits`, `Parity`, and `StopBits` enum variants (#2893)
- UART: Remove blocking version of `read_bytes` and rename `drain_fifo` to `read_bytes` instead (#2895)
- Renamed variants of `CpuClock`, made the enum non-exhaustive (#2899)
- SPI: Fix naming violations for `Mode` enum variants (#2902)
- SPI: Fix naming violations for `Address` and `Command` enum variants (#2906)
- `ClockSource` enums are now `#[non_exhaustive]` (#2912)
- `macros` module is now private (#2900)
- `gpio::{Input, Flex}::wakeup_enable` now returns an error instead of panicking. (#2916)
- I2C: Have a dedicated enum to specify the timeout (#2864)
- Removed the `I` prefix from `DriveStrength` enum variants. (#2922)
- Removed the `Attenuation` prefix from `Attenuation` enum variants. (#2922)
- Renamed / changed some I2C error variants (#2844, #2862)
- The `entry` macro is replaced by the `main` macro (#2941)
- `{Uart, UartRx}::read_bytes` now blocks until the buffer is filled. (#2935)
- Bump MSRV to 1.84 (#2951)

### Fixed

- Xtensa devices now correctly enable the `esp-hal-procmacros/rtc-slow` feature (#2594)
- User-bound GPIO interrupt handlers should no longer interfere with async pins. (#2625)
- `spi::master::Spi::{into_async, into_blocking}` are now correctly available on the typed driver, to. (#2674)
- It is no longer possible to safely conjure `GpioPin` instances (#2688)
- UART: Public API follows `C-WORD_ORDER` Rust API standard (`VerbObject` order) (#2851)
- `DmaRxStreamBuf` now correctly resets the descriptors the next time it's used (#2890)
- i2s: fix pin offset logic for parallel output on i2s1 (#2886)

### Removed

- Remove more examples. Update doctests. (#2547)
- The `configure` and `configure_for_async` DMA channel functions has been removed (#2403)
- The DMA channel objects no longer have `tx` and `rx` fields. (#2526)
- `SysTimerAlarms` has been removed, alarms are now part of the `SystemTimer` struct (#2576)
- `FrozenUnit`, `AnyUnit`, `SpecificUnit`, `SpecificComparator`, `AnyComparator` have been removed from `systimer` (#2576)
- Remove Dma[Rx|Tx]Buffer::length (#2587)
- `esp_hal::psram::psram_range` (#2546)
- The `Dma` structure has been removed. (#2545)
- Removed `embedded-hal 0.2.x` impls and deps from `esp-hal` (#2593)
- Removed `Camera::set_` functions (#2610)
- `DmaTxBuf::{compute_chunk_size, compute_descriptor_count, new_with_block_size}` (#2543)
- The `prelude` module has been removed (#2845)
- SPI: Removed `pub fn read_byte` and `pub fn write_byte` (#2915)
- Removed all peripheral instance type parameters and `new_typed` constructors (#2907)

## [0.22.0] - 2024-11-20

### Added

- A new config option `PLACE_SWITCH_TABLES_IN_RAM` to improve performance (especially for interrupts) at the cost of slightly more RAM usage (#2331)
- A new config option `PLACE_ANON_IN_RAM` to improve performance (especially for interrupts) at the cost of RAM usage (#2331)
- Add burst transfer support to DMA buffers (#2336)
- `AnyPin` now implements `From<GpioPin<N>>`. (#2326)
- Added `AnySpi` and `AnySpiDmaChannel`. (#2334)
- Added `AnyI2s` and `AnyI2sDmaChannel`. (#2367)
- Added `AnyTwai`. (#2359)
- Added `AnyUart`. (#2381)
- `Pins::steal()` to unsafely obtain GPIO. (#2335)
- `I2c::with_timeout` (#2361)
- `Spi::half_duplex_read` and `Spi::half_duplex_write` (#2373)
- Add RGB/DPI driver (#2415)
- Add `DmaLoopBuf` (#2415)
- `Cpu::COUNT` and `Cpu::current()` (#2411)
- `UartInterrupt` and related functions (#2406)
- I2S Parallel output driver for ESP32. (#2348, #2436, #2472)
- Add an option to configure `WDT` action (#2330)
- `DmaDescriptor` is now `Send` (#2456)
- `into_async` and `into_blocking` functions for most peripherals (#2430, #2461)
- API mode type parameter (currently always `Blocking`) to `master::Spi` and `slave::Spi` (#2430)
- `gpio::{GpioPin, AnyPin, Flex, Output, OutputOpenDrain}::split()` to obtain peripheral interconnect signals. (#2418)
- `gpio::Input::{split(), into_peripheral_output()}` when used with output pins. (#2418)
- `gpio::Output::peripheral_input()` (#2418)
- `{Uart, UartRx, UartTx}::apply_config()` (#2449)
- `{Uart, UartRx, UartTx}` now implement `embassy_embedded_hal::SetConfig` (#2449)
- GPIO ETM tasks and events now accept `InputSignal` and `OutputSignal` (#2427)
- `spi::master::Config` and `{Spi, SpiDma, SpiDmaBus}::apply_config` (#2448)
- `embassy_embedded_hal::SetConfig` is now implemented for `spi::master::{Spi, SpiDma, SpiDmaBus}`, `i2c::master::I2c` (#2448, #2477)
- `slave::Spi::{with_mosi(), with_miso(), with_sclk(), with_cs()}` functions (#2485)
- I8080: Added `set_8bits_order()` to set the byte order in 8-bit mode (#2487)
- `I2c::{apply_config(), with_sda(), with_scl()}` (#2477)
- ESP32-S2: Added missing GPIO alternate functions (#2512)

### Changed

- Peripheral type erasure for SPI (#2334)
- Peripheral type erasure for I2S (#2367)
- Peripheral type erasure for I2C (#2361)
- Peripheral type erasure for TWAI (#2359)
- The SPI driver has been rewritten to allow using half-duplex and full-duplex functionality on the same bus. See the migration guide for details. (#2373)
- Renamed `SpiDma` functions: `dma_transfer` to `transfer`, `dma_write` to `write`, `dma_read` to `read`. (#2373)
- Peripheral type erasure for UART (#2381)
- Changed listening for UART events (#2406)
- Circular DMA transfers now correctly error, `available` returns `Result<usize,DmaError>` now (#2409)
- Interrupt listen/unlisten/clear functions now accept any type that converts into `EnumSet` (i.e. single interrupt flags). (#2442)
- SPI interrupt listening is now only available in Blocking mode. The `set_interrupt_handler` is available via `InterruptConfigurable` (#2442)
- Allow users to create DMA `Preparation`s (#2455)
- The `rmt::asynch::RxChannelAsync` and `rmt::asynch::TxChannelAsync` traits have been moved to `rmt` (#2430)
- Calling `AnyPin::output_signals` on an input-only pin (ESP32 GPIO 34-39) will now result in a panic. (#2418)
- UART configuration types have been moved to `esp_hal::uart` (#2449)
- `spi::master::Spi::new()` no longer takes `frequency` and `mode` as a parameter. (#2448)
- Peripheral interconnections via GPIO pins now use the GPIO matrix. (#2419)
- The I2S driver has been moved to `i2s::master` (#2472)
- `slave::Spi` constructors no longer take pins (#2485)
- The `I2c` master driver has been moved from `esp_hal::i2c` to `esp_hal::i2c::master`. (#2476)
- `I2c` SCL timeout is now defined in bus clock cycles. (#2477)
- Trying to send a single-shot RMT transmission will result in an error now, `RMT` deals with `u32` now, `PulseCode` is a convenience trait now (#2463)
- Removed `get_` prefixes from functions (#2528)
- The `Camera` and `I8080` drivers' constructors now only accepts blocking-mode DMA channels. (#2519)
- Many peripherals are now disabled by default and also get disabled when the driver is dropped (#2544)
- Updated embassy-time to v0.4 (#2701)
- Config: Crate prefixes and configuration keys are now separated by `_CONFIG_` (#2848)
- UART: `read_byte` and `write_byte` made private. (#2915)

### Fixed

- Fix conflict between `RtcClock::get_xtal_freq` and `Rtc::disable_rom_message_printing` (#2360)
- Fixed an issue where interrupts enabled before `esp_hal::init` were disabled. This issue caused the executor created by `#[esp_hal_embassy::main]` to behave incorrectly in multi-core applications. (#2377)
- Fixed `TWAI::transmit_async`: bus-off state is not reached when CANH and CANL are shorted. (#2421)
- ESP32: added UART-specific workaround for <https://docs.espressif.com/projects/esp-chip-errata/en/latest/esp32/03-errata-description/esp32/cpu-subsequent-access-halted-when-get-interrupted.html> (#2441)
- Fixed some SysTimer race conditions and panics (#2451)
- TWAI: accept all messages by default (#2467)
- I8080: `set_byte_order()` now works correctly in 16-bit mode (#2487)
- ESP32-C6/ESP32-H2: Make higher LEDC frequencies work (#2520)

### Removed

- The `i2s::{I2sWrite, I2sWriteDma, I2sRead, I2sReadDma, I2sWriteDmaAsync, I2sReadDmaAsync}` traits have been removed. (#2316)
- The `ledc::ChannelHW` trait is no longer generic. (#2387)
- The `I2c::new_with_timeout` constructors have been removed (#2361)
- `I2c::new()` no longer takes `frequency` and pins as parameters. (#2477)
- The `spi::master::HalfDuplexReadWrite` trait has been removed. (#2373)
- The `Spi::with_pins` methods have been removed. (#2373)
- The `Spi::new_half_duplex` constructor have been removed. (#2373)
- The `HalfDuplexMode` and `FullDuplexMode` parameters have been removed from `Spi`. (#2373)
- Removed the output pin type parameter from `ledc::{Channel, ChannelIFace}` (#2388)
- Removed the output pin type parameter from `mcpwm::operator::{PwmPin, LinkedPins}` (#2388)
- Removed the output pin type parameter from `parl_io::{ClkOutPin, ClkInPin, RxClkInPin}` (#2388)
- Removed the valid pin type parameter from `parl_io::{TxPinConfigWithValidPin, RxPinConfigWithValidPin}` (#2388)
- Removed the pin type parameters from `parl_io::{TxOneBit, TxTwoBits, TxFourBits, TxEightBits, TxSixteenBits}` (#2388)
- Removed the pin type parameters from `parl_io::{RxOneBit, RxTwoBits, RxFourBits, RxEightBits, RxSixteenBits}` (#2388)
- Removed the pin type parameters from `lcd_cam::lcd::i8080::{TxEightBits, TxSixteenBits}` (#2388)
- Removed the pin type parameters from `lcd_cam::cam::{RxEightBits, RxSixteenBits}` (#2388)
- Most of the async-specific constructors (`new_async`, `new_async_no_transceiver`) have been removed. (#2430)
- The `configure_for_async` DMA functions have been removed (#2430)
- The `Uart::{change_baud, change_stop_bits}` functions have been removed (#2449)
- `gpio::{Input, Output, OutputOpenDrain, Flex, GpioPin}::{peripheral_input, into_peripheral_output}` have been removed. (#2418)
- The `GpioEtm` prefix has been removed from `gpio::etm` types (#2427)
- The `TimerEtm` prefix has been removed from `timer::timg::etm` types (#2427)
- The `SysTimerEtm` prefix has been removed from `timer::systimer::etm` types (#2427)
- The `GpioEtmEventRising`, `GpioEtmEventFalling`, `GpioEtmEventAny` types have been replaced with `Event` (#2427)
- The `TaskSet`, `TaskClear`, `TaskToggle` types have been replaced with `Task` (#2427)
- `{Spi, SpiDma, SpiDmaBus}` configuration methods (#2448)
- `Io::new_with_priority` and `Io::new_no_bind_interrupt`. (#2486)
- `parl_io::{no_clk_pin(), NoClkPin}` (#2531)
- Removed `get_core` function in favour of `Cpu::current` (#2533)
- Removed `uart::Config` setters and `symbol_length`. (#2847)

## [0.21.1]

### Fixed

- Restored blocking `embedded_hal` compatibility for async I2C driver (#2343)
- I2c::transaction is now able to transmit data of arbitrary length (#2481)

## [0.21.0]

### Added

- Introduce traits for the DMA buffer objects (#1976, #2213)
- Implement `embedded-hal` output pin traits for `NoPin` (#2019, #2133)
- Added `esp_hal::init` to simplify HAL initialisation (#1970, #1999)
- Added GpioPin::degrade to create ErasePins easily. Same for AnyPin by accident. (#2075)
- Added missing functions to `Flex`: `unlisten`, `is_interrupt_set`, `wakeup_enable`, `wait_for_high`, `wait_for_low`, `wait_for_rising_edge`, `wait_for_falling_edge`, `wait_for_any_edge`. (#2075)
- `Flex` now implements `Wait`. (#2075)
- Added sleep and wakeup support for esp32c2 (#1922)
- `Input`, `Output`, `OutputOpenDrain` and `Flex` now implement `Peripheral`. (#2094)
- Previously unavailable memory is available via `.dram2_uninit` section (#2079)
- You can now use `Input`, `Output`, `OutputOpenDrain` and `Flex` pins as EXTI and RTCIO wakeup sources (#2095)
- Added `Rtc::set_current_time` to allow setting RTC time, and `Rtc::current_time` to getting RTC time while taking into account boot time (#1883)
- Added APIs to allow connecting signals through the GPIO matrix. (#2128)
- Allow I8080 transfers to be cancelled on the spot (#2191)
- Implement `TryFrom<u32>` for `ledc::timer::config::Duty` (#1984)
- Expose `RtcClock::get_xtal_freq` and `RtcClock::get_slow_freq` publically for all chips (#2183)
- TWAI support for ESP32-H2 (#2199)
- Make `DmaDescriptor` methods public (#2237)
- Added a way to configure watchdogs in `esp_hal::init` (#2180)
- Introduce `DmaRxStreamBuf` (#2242)
- Implement `embedded_hal_async::delay::DelayNs` for `TIMGx` timers (#2084)
- Added `Efuse::read_bit` (#2259)
- Limited SPI slave support for ESP32 (Modes 1 and 3 only) (#2278)
- Added `Rtc::disable_rom_message_printing` (S3 and H2 only) (#2280)
- Added `esp_hal::time::{Duration, Instant}` (#2304)

### Changed

- Make saving and restoring SHA digest state an explicit operation (#2049)
- Reordered RX-TX pairs in all APIs to be consistent (#2074)
- Make saving and restoring SHA digest state an explicit operation (#2049)
- `Delay::new()` is now a `const` function (#1999)
- `Input`, `Output`, `OutputOpenDrain` and `Flex` are now type-erased by default. Use the new `new_typed` constructor to keep using the ZST pin types. (#2075)
- To avoid confusion with the `Rtc::current_time` wall clock time APIs, we've renamed `esp_hal::time::current_time` to `esp_hal::time::now`. (#2091)
- Renamed `touch::Continous` to `touch::Continuous`. (#2094)
- Faster SHA (#2112)
- The (previously undocumented) `ErasedPin` enum has been replaced with the `ErasedPin` struct. (#2094)
- Renamed and merged `Rtc::get_time_us` and `Rtc::get_time_ms` into `Rtc::time_since_boot` (#1883)
- ESP32: Added support for touch sensing on GPIO32 and 33 (#2109)
- Removed gpio pin generics from I8080 driver type. (#2171)
- I8080 driver now decides bus width at transfer time rather than construction time. (#2171)
- Migrate the I8080 driver to a move based API (#2191)
- Replaced `AnyPin` with `InputSignal` and `OutputSignal` and renamed `ErasedPin` to `AnyPin` (#2128)
- Replaced the `ErasedTimer` enum with the `AnyTimer` struct. (#2144)
- `Camera` and `AesDma` now support erasing the DMA channel type (#2258)
- Changed the parameters of `Spi::with_pins` to no longer be optional (#2133)
- Renamed `DummyPin` to `NoPin` and removed all internal logic from it. (#2133)
- The `NO_PIN` constant has been removed. (#2133)
- MSRV bump to 1.79 (#2156)
- Allow handling interrupts while trying to lock critical section on multi-core chips. (#2197)
- Migrate `Camera` to a move based API (#2242)
- Removed the PS-RAM related features, replaced by `quad-psram`/`octal-psram`, `init_psram` takes a configuration parameter, it's now possible to auto-detect PS-RAM size (#2178)
- `EspTwaiFrame` constructors now accept any type that converts into `esp_hal::twai::Id` (#2207)
- Change `DmaTxBuf` to support PSRAM on `esp32s3` (#2161)
- I2c `transaction` is now also available as a inherent function, lift size limit on `write`,`read` and `write_read` (#2262)
- SPI transactions are now cancelled if the transfer object (or async Future) is dropped. (#2216)
- The DMA channel types have been removed from peripherals (#2261)
- `I2C` driver renamed to `I2c` (#2320)
- The GPIO pins are now accessible via `Peripherals` and are no longer part of the `Io` struct (#2508)
- `dma::{ChannelRx, ChannelTx}` now have a `Mode` type parameter (#2519)

### Fixed

- SHA driver can now be safely used in multiple contexts concurrently (#2049)
- Fixed an issue with DMA transfers potentially not waking up the correct async task (#2065)
- Fixed an issue with LCD_CAM i8080 where it would send double the clocks in 16bit mode (#2085)
- Fix i2c embedded-hal transaction (#2028)
- Fix some inconsistencies in DMA interrupt bits (#2169)
- Fix SPI DMA alternating `write` and `read` for ESP32 and ESP32-S2 (#2131)
- Fix I2C ending up in a state when only re-creating the peripheral makes it useable again (#2141)
- Fix `SpiBus::transfer` transferring data twice in some cases (#2159)
- Fixed UART freezing when using `RcFast` clock source on ESP32-C2/C3 (#2170)
- I2S: on ESP32 and ESP32-S2 data is now output to the right (WS=1) channel first. (#2194)
- SPI: Fixed an issue where unexpected data was written outside of the read buffer (#2179)
- SPI: Fixed an issue where `wait` has returned before the DMA has finished writing the memory (#2179)
- SPI: Fixed an issue where repeated calls to `dma_transfer` may end up looping indefinitely (#2179)
- SPI: Fixed an issue that prevented correctly reading the first byte in a transaction (#2179)
- SPI: ESP32: Send address with correct data mode even when no data is sent. (#2231)
- SPI: ESP32: Allow using QSPI mode on SPI3. (#2245)
- PARL_IO: Fixed an issue that caused garbage to be output at the start of some requests (#2211)
- TWAI on ESP32 (#2207)
- TWAI should no longer panic when receiving a non-compliant frame (#2255)
- OneShotTimer: fixed `delay_nanos` behaviour (#2256)
- Fixed unsoundness around `Efuse` (#2259)
- Empty I2C writes to unknown addresses now correctly fail with `AckCheckFailed`. (#2506)

### Removed

- Removed `digest::Digest` implementation from SHA (#2049)
- Removed `NoPinType` in favour of `DummyPin`. (#2068)
- Removed the `async`, `embedded-hal-02`, `embedded-hal`, `embedded-io`, `embedded-io-async`, and `ufmt` features (#2070)
- Removed the `GpioN` type aliasses. Use `GpioPin<N>` instead. (#2073)
- Removed `Peripherals::take`. Use `esp_hal::init` to obtain `Peripherals` (#1999)
- Removed `AnyInputOnlyPin` in favour of `AnyPin`. (#2071)
- Removed the following functions from `GpioPin`: `is_high`, `is_low`, `set_high`, `set_low`, `set_state`, `is_set_high`, `is_set_low`, `toggle`. (#2094)
- Removed `Rtc::get_time_raw` (#1883)
- Removed `_with_default_pins` UART constructors (#2132)
- Removed transfer methods `send`, `send_dma` and `send_dma_async` from `I8080` (#2191)
- Removed `uart::{DefaultRxPin, DefaultTxPin}` (#2132)
- Removed `PcntSource` and `PcntInputConfig`. (#2134)
- Removed the `place-spi-driver-in-ram` feature, this is now enabled via [esp-config](https://docs.rs/esp-config) (#2156)
- Removed `esp_hal::spi::slave::prelude` (#2260)
- Removed `esp_hal::spi::slave::WithDmaSpiN` traits (#2260)
- The `WithDmaAes` trait has been removed (#2261)
- The `I2s::new_i2s1` constructor has been removed (#2261)
- `Peripherals.GPIO` has been removed (#2508)

## [0.20.1] - 2024-08-30

### Fixed

- A build issue when including doc comment prelude (#2040)

## [0.20.0] - 2024-08-29

### Added

- Introduce DMA buffer objects (#1856, #1985)
- Added new `Io::new_no_bind_interrupt` constructor (#1861)
- Added touch pad support for esp32 (#1873, #1956)
- Allow configuration of period updating method for MCPWM timers (#1898)
- Add self-testing mode for TWAI peripheral. (#1929)
- Added a `PeripheralClockControl::reset` to the driver constructors where missing (#1893)
- Added `digest::Digest` implementation to SHA (#1908)
- Added `debugger::debugger_connected`. (#1961)
- DMA: don't require `Sealed` to implement `ReadBuffer` and `WriteBuffer` (#1921)
- Allow DMA to/from psram for esp32s3 (#1827)
- Added missing methods to `SpiDmaBus` (#2016)
- PARL_IO use ReadBuffer and WriteBuffer for Async DMA (#1996)

### Changed

- Peripheral driver constructors don't take `InterruptHandler`s anymore. Use `set_interrupt_handler` to explicitly set the interrupt handler now. (#1819)
- Migrate SPI driver to use DMA buffer objects (#1856, #1985)
- Use the peripheral ref pattern for `OneShotTimer` and `PeriodicTimer` (#1855)
- Improve SYSTIMER API (#1871)
- SHA driver now use specific structs for the hashing algorithm instead of a parameter. (#1908)
- Remove `fn free(self)` in HMAC which goes against esp-hal API guidelines (#1972)
- `AnyPin`, `AnyInputOnyPin` and `DummyPin` are now accessible from `gpio` module (#1918)
- Changed the RSA modular multiplication API to be consistent across devices (#2002)

### Fixed

- Improve error detection in the I2C driver (#1847)
- Fix I2S async-tx (#1833)
- Fix PARL_IO async-rx (#1851)
- SPI: Clear DMA interrupts before (not after) DMA starts (#1859)
- SPI: disable and re-enable MISO and MOSI in `start_transfer_dma`, `start_read_bytes_dma` and `start_write_bytes_dma` accordingly (#1894)
- TWAI: GPIO pins are not configured as input and output (#1906)
- ESP32C6: Make ADC usable after TRNG deinicialization (#1945)
- We should no longer generate 1GB .elf files for ESP32C2 and ESP32C3 (#1962)
- Reset peripherals in driver constructors where missing (#1893, #1961)
- Fixed ESP32-S2 systimer interrupts (#1979)
- Software interrupt 3 is no longer available when it is required by `esp-hal-embassy`. (#2011)
- ESP32: Fixed async RSA (#2002)

### Removed

- This package no longer re-exports the `esp_hal_procmacros::main` macro (#1828)
- The `AesFlavour` trait no longer has the `ENCRYPT_MODE`/`DECRYPT_MODE` associated constants (#1849)
- Removed `FlashSafeDma` (#1856)
- Remove redundant WithDmaSpi traits (#1975)
- `IsFullDuplex` and `IsHalfDuplex` traits (#1985)

## [0.19.0] - 2024-07-15

### Added

- uart: Added `with_cts`/`with_rts`s methods to configure CTS, and RTS pins (#1592)
- uart: Constructors now require TX and RX pins (#1592)
- uart: Added `Uart::new_with_default_pins` constructor (#1592)
- uart: Added `UartTx` and `UartRx` constructors (#1592)
- Add Flex / AnyFlex GPIO pin driver (#1659)
- Add new `DmaError::UnsupportedMemoryRegion` - used memory regions are checked when preparing a transfer now (#1670)
- Add DmaTransactionTxOwned, DmaTransactionRxOwned, DmaTransactionTxRxOwned, functions to do owning transfers added to SPI half-duplex (#1672)
- uart: Implement `embedded_io::ReadReady` for `Uart` and `UartRx` (#1702)
- ESP32-S3: Expose optional HSYNC input in LCD_CAM (#1707)
- ESP32-S3: Add async support to the LCD_CAM I8080 driver (#1834)
- ESP32-C6: Support lp-core as wake-up source (#1723)
- Add support for GPIO wake-up source (#1724)
- gpio: add DummyPin (#1769)
- dma: add Mem2Mem to support memory to memory transfer (#1738)
- Add `uart` wake source (#1727)
- `#[ram(persistent)]` option to replace the unsound `uninitialized` option (#1677)
- uart: Make `rx_timeout` optional in Config struct (#1759)
- Add interrupt related functions to `PeriodicTimer`/`OneShotTimer`, added `ErasedTimer` (#1753)
- Added blocking `read_bytes` method to `Uart` and `UartRx` (#1784)
- Add method to expose `InputPin::is_interrupt_set` in `Input<InputPin>` for use in interrupt handlers (#1829)

### Fixed

- ESP32-S3: Fix DMA waiting check in LCD_CAM (#1707)
- TIMG: Fix interrupt handler setup (#1714)
- Fix `sleep_light` for ESP32-C6 (#1720)
- ROM Functions: Fix address of `ets_update_cpu_frequency_rom` (#1722)
- Fix `regi2c_*` functions for `esp32h2` (#1737)
- Improved `#[ram(zeroed)]` soundness by adding a `bytemuck::Zeroable` type bound (#1677)
- ESP32-S2 / ESP32-S3: Fix UsbDm and UsbDp for Gpio19 and Gpio20 (#1764)
- Fix reading/writing small buffers via SPI master async dma (#1760)
- Remove unnecessary delay in rtc_ctnl (#1794)

### Changed

- Refactor `Dac1`/`Dac2` drivers into a single `Dac` driver (#1661)
- esp-hal-embassy: make executor code optional (but default) again (#1683)
- Improved interrupt latency on RISC-V based chips (#1679)
- `esp_wifi::initialize` no longer requires running maximum CPU clock, instead check it runs above 80MHz. (#1688)
- Move DMA descriptors from DMA Channel to each individual peripheral driver. (#1719)
- Allow users to easily name DMA channels (#1770)
- Support DMA chunk sizes other than the default 4092 (#1758)
- Improved interrupt latency on Xtensa based chips (#1735)
- Improve PCNT api (#1765)

### Removed

- uart: Removed `configure_pins` methods (#1592)
- Removed `DmaError::Exhausted` error by improving the implementation of the `pop` function (#1664)
- Unsound `#[ram(uninitialized)]` option in favor of the new `persistent` option (#1677)

## [0.18.0] - 2024-06-04

### Added

- i2c: implement `I2C:transaction` for `embedded-hal` and `embedded-hal-async` (#1505)
- spi: implement `with_bit_order` (#1537)
- ESP32-PICO-V3-02: Initial support (#1155)
- `time::current_time` API (#1503)
- ESP32-S3: Add LCD_CAM Camera driver (#1483)
- `embassy-usb` support (#1517)
- SPI Slave support for ESP32-S2 (#1562)
- Add new generic `OneShotTimer` and `PeriodicTimer` drivers, plus new `Timer` trait which is implemented for `TIMGx` and `SYSTIMER` (#1570)
- Feature: correct `TRNG` mechanism (#1804)

### Fixed

- i2c: i2c1_handler used I2C0 register block by mistake (#1487)
- Removed ESP32 specific code for resolutions > 16 bit in ledc embedded_hal::pwm max_duty_cycle function. (#1441)
- Fixed division by zero in ledc embedded_hal::pwm set_duty_cycle function and converted to set_duty_hw instead of set_duty to eliminate loss of granularity. (#1441)
- Embassy examples now build on stable (#1485)
- Fix delay on esp32h2 (#1535)
- spi: fix dma wrong mode when using eh1 blocking api (#1541)
- uart: make `uart::UartRx::read_byte` public (#1547)
- Fix async serial-usb-jtag (#1561)
- Feeding `RWDT` now actually works (#1645)

### Changed

- Removed unneeded generic parameters on `Usb` (#1469)
- Created virtual peripherals for CPU control and radio clocks, rather than splitting them from `SYSTEM` (#1428)
- `IO`, `ADC`, `DAC`, `RTC*`, `LEDC`, `PWM` and `PCNT` drivers have been converted to camel case format (#1473)
- RNG is no longer TRNG, the `CryptoRng` implementation has been removed. To track this being re-added see #1499 (#1498)
- Make software interrupts shareable (#1500)
- The `SystemParts` struct has been renamed to `SystemControl`, and now has a constructor which takes the `SYSTEM` peripheral (#1495)
- Timer abstraction: refactor `systimer` and `timer` modules into a common `timer` module (#1527)
- Removed the `embassy-executor-thread` and `embassy-executor-interrupt` features, they are now enabled by default when `embassy` is enabled. (#1485)
- Software interrupt 3 is now used instead of software interrupt 0 on the thread aware executor on multicore systems (#1485)
- Timer abstraction: refactor `systimer` and `timer` modules into a common `timer` module (#1527)
- Refactoring of GPIO module, have drivers for Input,Output,OutputOpenDrain, all drivers setup their GPIOs correctly (#1542)
- DMA transactions are now found in the `dma` module (#1550)
- Remove unnecessary generics from PARL_IO driver (#1545)
- Use `Level enum` in GPIO constructors instead of plain bools (#1574)
- rmt: make ChannelCreator public (#1597)

### Removed

- Removed the `SystemExt` trait (#1495)
- Removed the `GpioExt` trait (#1496)
- Embassy support (and all related features) has been removed, now available in the `esp-hal-embassy` package instead (#1595)

## [0.17.0] - 2024-04-18

### Added

- Add `ADC::read_blocking` to xtensa chips (#1293)
- ESP32-C6 / ESP32-H2: Implement `ETM` for general purpose timers (#1274)
- `interrupt::enable` now has a direct CPU enable counter part, `interrupt::enable_direct` (#1310)
- `Delay::delay(time: fugit::MicrosDurationU64)` (#1298)
- Added async support for TWAI (#1320)
- Add TWAI support for ESP32-C6 (#1323)
- `GpioPin::steal` unsafe API (#1363)
- Inherent implementions of GPIO pin `set_low`, `is_low`, etc. (#1284)
- Warn users when attempting to build using the `dev` profile (#1420)
- Async uart now reports interrupt errors(overflow, glitch, frame error, parity) back to user of read/write. uart clock decimal part configured for c2,c3,s3 (#1168, #1445)
- Add mechanism to configure UART source clock (#1416)
- `GpioPin` got a function `set_state(bool)` (#1462)
- Add definitions of external USB PHY peripheral I/O signals (#1463)
- Expose e-hal ErrorKind::NoAcknowledge in I2C driver (#1454)
- Add remaining peripheral signals for LCD_CAM (#1466)

### Fixed

- Reserve `esp32` ROM stacks to prevent the trashing of dram2 section (#1289)
- Fixing `esp-wifi` + `TRNG` issue on `ESP32-S2` (#1272)
- Fixed core1 startup using the wrong stack on the esp32 and esp32s3 (#1286)
- ESP32: Apply fix for Errata 3.6 in all the places necessary. (#1315)
- ESP32 & ESP32-S2: Fix I²C frequency (#1306)
- UART's TX/RX FIFOs are now cleared during initialization (#1344)
- Fixed `LCD_CAM I8080` driver potentially sending garbage to display (#1301)
- The TWAI driver can now be used without requiring the `embedded-hal` traits (#1355)
- USB pullup/pulldown now gets properly cleared and does not interfere anymore on esp32c3 and esp32s3 (#1244)
- Fixed GPIO counts so that using async code with the higher GPIO number should no longer panic (#1361, #1362)
- ESP32/ESP32-S2: Wait for I2S getting out of TX_IDLE when starting a transfer (#1375)
- Fixed writes to SPI not flushing before attempting to write, causing corrupted writes (#1381)
- fix AdcConfig::adc_calibrate for xtensa targets (#1379)
- Fixed a divide by zero panic when setting the LEDC duty cycle to 0 with `SetDutyCycle::set_duty_cycle` (#1403)
- Support 192 and 256-bit keys for AES (#1316)
- Fixed MCPWM DeadTimeCfg bit values (#1378)
- ESP32 LEDC `set_duty_cycle` used HighSpeedChannel for LowSpeedChannel (#1457)

### Changed

- TIMG: Allow use without the embedded-hal-02 traits in scope (#1367)
- DMA: use channel clusters (#1330)
- Remove `Ext32` and `RateExtU64` from prelude (#1298)
- Prefer mutable references over moving for DMA transactions (#1238)
- Support runtime interrupt binding, adapt GPIO driver (#1231)
- Renamed `eh1` feature to `embedded-hal`, feature-gated `embedded-hal@0.2.x` trait implementations (#1273)
- Enable `embedded-hal` feature by default, instead of the `embedded-hal-02` feature (#1313)
- `Uart` structs now take a `Mode` parameter which defines how the driver is initialized (#1294)
- `Rmt` can be created in async or blocking mode. The blocking constructor takes an optional interrupt handler argument. (#1341)
- All `Instance` traits are now sealed, and can no longer be implemented for arbitrary types (#1346)
- DMA channels can/have to be explicitly created for async or blocking drivers, added `set_interrupt_handler` to DMA channels, SPI, I2S, PARL_IO, don't enable interrupts on startup for DMA, I2S, PARL_IO, GPIO (#1300)
- UART: Rework `change_baud` so it is possible to set baud rate even after instantiation (#1350)
- Runtime ISR binding for SHA,ECC and RSA (#1354)
- Runtime ISR binding for I2C (#1376)
- `UsbSerialJtag` can be created in async or blocking mode. The blocking constructor takes an optional interrupt handler argument (#1377)
- SYSTIMER and TIMG instances can now be created in async or blocking mode (#1348)
- Runtime ISR binding for TWAI (#1384)
- ESP32-C6: The `gpio::lp_gpio` module has been renamed to `gpio::lp_io` to match the peripheral name (#1397)
- Runtime ISR binding for assist_debug (#1395)
- Runtime ISR binding for software interrupts, software interrupts are split now, interrupt-executor takes the software interrupt to use, interrupt-executor is easier to use (#1398)
- PCNT: Runtime ISR binding (#1396)
- Runtime ISR binding for RTC (#1405)
- Improve MCPWM DeadTimeCfg API (#1378)
- `SystemTimer`'s `Alarm` methods now require `&mut self` (#1455)

### Removed

- Remove package-level type exports (#1275)
- Removed `direct-vectoring` & `interrupt-preemption` features, as they are now enabled by default (#1310)
- Removed the `rt` and `vectored` features (#1380)
- Remove partial support for the ESP32-P4 (#1461)

## [0.16.1] - 2024-03-12

### Fixed

- Resolved an issue with the `defmt` dependency/feature (#1264)

### Changed

- Use ROM `memcpy` over compiler builtins (#1255)
- Do not ensure randomness or implement the `CryptoRng` trait for ESP32-P4/S2 (#1267)

## [0.16.0] - 2024-03-08

### Added

- Add initial support for the ESP32-P4 (#1101)
- Implement `embedded_hal::pwm::SetDutyCycle` trait for `ledc::channel::Channel` (#1097)
- ESP32-P4: Add initial GPIO support (#1109)
- ESP32-P4: Add initial support for interrupts (#1112)
- ESP32-P4: Add efuse reading support (#1114)
- ESP32-S3: Added LCD_CAM I8080 driver (#1086)
- Allow for splitting of the USB Serial JTAG peripheral into tx/rx components (#1024)
- `RngCore` trait is implemented (#1122)
- Support Rust's `stack-protector` feature (#1135)
- Adding clock support for `ESP32-P4` (#1145)
- Implementation OutputPin and InputPin for AnyPin (#1067)
- Implement `estimate_xtal_frequency` for ESP32-C6 / ESP32-H2 (#1174)
- A way to push into I2S DMA buffer via a closure (#1189)
- Added basic `LP-I2C` driver for C6 (#1185)
- Ensuring that the random number generator is TRNG. (#1200)
- ESP32-C6: Add timer wakeup source for deepsleep (#1201)
- Introduce `InterruptExecutor::spawner()` (#1211)
- Add `InterruptHandler` struct, which couples interrupt handlers and their priority together (#1299)

### Fixed

- Fix embassy-time tick rate not set when using systick as the embassy timebase (#1124)
- Fix `get_raw_core` on Xtensa (#1126)
- Fix docs.rs documentation builds (#1129)
- Fix circular DMA (#1144)
- Fix `hello_rgb` example for ESP32 (#1173)
- Fixed the multicore critical section on Xtensa (#1175)
- Fix timer `now` for esp32c3 and esp32c6 (#1178)
- Wait for registers to get synced before reading the timer count for all chips (#1183)
- Fix I2C error handling (#1184)
- Fix circular DMA (#1189)
- Fix esp32c3 uart initialization (#1156)
- Fix ESP32-S2 I2C read (#1214)
- Reset/init UART if it's not the console UART (#1213)

### Changed

- DmaDescriptor struct to better model the hardware (#1054)
- DMA descriptor count no longer needs to be multiplied by 3 (#1054)
- RMT channels no longer take the channel number as a generic param (#959)
- The `esp-hal-common` package is now called `esp-hal` (#1131)
- Refactor the `Trace` driver to be generic around its peripheral (#1140)
- Auto detect crystal frequency based on `RtcClock::estimate_xtal_frequency()` (#1165)
- ESP32-S3: Configure 32k ICACHE (#1169)
- Lift the minimal buffer size requirement for I2S (#1189)
- Replaced `SystemTimer::TICKS_PER_SEC` with `SystemTimer::ticks_per_sec()` (#1981)
- `ADC` and `DAC` drivers now take virtual peripherals in their constructors, instead of splitting `APB_SARADC`/`SENS` (#1100)
- The `DAC` driver's constructor is now `new` instead of `dac`, to be more consistent with other APIs (#1100)
- The DMA peripheral is now called `Dma` for devices with both PDMA and GDMA controllers (#1125)
- The `ADC` driver's constructor is now `new` instead of `adc`, to be more consistent with other APIs (#1133)
- `embassy-executor`'s `integrated-timers` is no longer enabled by default. (#1196)
- Renamed `embassy-time-systick` to `embassy-time-systick-16mhz` for use with all chips with a systimer, except `esp32s2`. Added `embassy-time-systick-80mhz` specifically for the `esp32s2`. (#1247)

### Removed

- Remove `xtal-26mhz` and `xtal-40mhz` features (#1165)
- All chip-specific HAL packages have been removed (#1196)

## [0.15.0] - 2024-01-19

### Added

- ESP32-C6: Properly initialize PMU (#974)
- Implement overriding base mac address (#1044)
- Add `rt-riscv` and `rt-xtensa` features to enable/disable runtime support (#1057)
- ESP32-C6: Implement deep sleep (#918)
- Add `embedded-io` feature to each chip-specific HAL (#1072)
- Add `embassy-time-driver` to `esp-hal-common` due to updating `embassy-time` to `v0.3.0` (#1075)
- ESP32-S3: Added support for 80Mhz PSRAM (#1069)
- ESP32-C3/S3: Add workaround for USB pin exchange on usb-serial-jtag (#1104)
- ESP32C6: Added LP_UART initialization (#1113)
- Add `place-spi-driver-in-ram` feature to `esp-hal-common` (#1096)

### Changed

- Set up interrupts for the DMA and async enabled peripherals only when `async` feature is provided (#1042)
- Update to `1.0.0` releases of the `embedded-hal-*` packages (#1068)
- Update `embassy-time` to `0.3.0` and embassy-executor to `0.5.0` release due to the release of the `embedded-hal-*` packages (#1075)
- No longer depend on `embassy-time` (#1092)
- Update to latest `smart-leds-trait` and `smart-leds` packages (#1094)
- Unify the low-power peripheral names (`RTC_CNTL` and `LP_CLKRST` to `LPWR`) (#1064)

### Fixed

- ESP32: correct gpio 32/33 in errata36() (#1053)
- ESP32: make gpio 4 usable as analog pin (#1078)
- Fix double &mut for the `SetDutyCycle` impl on `PwmPin` (#1033)
- ESP32/ESP32-S3: Fix stack-top calculation for app-core (#1081)
- ESP32/ESP32-S2/ESP32-S3: Fix embassy-time-timg0 driver (#1091)
- ESP32: ADC readings are no longer inverted (#1093)

## [0.14.1] - 2023-12-13

### Fixed

- Fix SHA for all targets (#1021)

## [0.14.0] - 2023-12-12

### Added

- ESP32-C6: LP core clock is configurable (#907)
- Derive `Clone` and `Copy` for `EspTwaiFrame` (#914)
- A way to configure inverted pins (#912)
- Added API to check a GPIO-pin's interrupt status bit (#929)
- A `embedded_io_async::Read` implementation for `UsbSerialJtag` (#889)
- `RtcClock::get_xtal_freq`, `RtcClock::get_slow_freq` (#957)
- Added Rx Timeout functionality to async Uart (#911)
- RISC-V: Thread-mode and interrupt-mode executors, `#[main]` macro (#947)
- A macro to make it easier to create DMA buffers and descriptors (#935)
- I2C timeout is configurable (#1011)
- ESP32-C6/ESP32-H2: `flip-link` feature gives zero-cost stack overflow protection (#1008)

### Changed

- Improve DMA documentation & clean up module (#915)
- Only allow a single version of `esp-hal-common` to be present in an application (#934)
- ESP32-C3/C6 and ESP32-H2 can now use the `zero-rtc-bss` feature to enable `esp-hal-common/rv-zero-rtc-bss` (#867)
- Reuse `ieee802154_clock_enable/disable()` functions for BLE and rename `ble_ieee802154_clock_enable()` (#953)
- The `embedded-io` trait implementations are now gated behind the `embedded-io` feature (#964)
- Simplifed RMT channels and channel creators (#958)
- Reworked construction of I2S driver instances (#983)
- ESP32-S2/S3: Don't require GPIO 18 to create a USB peripheral driver instance (#990)
- Updated to latest release candidate (`1.0.0-rc.2`) for `embedded-hal{-async,-nb}` (#994)
- Explicit panic when hitting the `DefaultHandler` (#1005)
- Relevant interrupts are now auto enabled in `embassy::init` (#1014)
- `Spi::new`/`Spi::new_half_duplex` takes no gpio pin now, instead you need to call `with_pins` to setup those (#901)
- ESP32-C2, ESP32-C3, ESP32-S2: atomic emulation trap has been removed. (#904, #985)

### Fixed

- ESP32-C2/C3 examples: fix build error (#899)
- ESP32-S3: Fix GPIO interrupt handler crashing when using GPIO48. (#898)
- Fixed short wait times in embassy causing hangs (#906)
- Make sure to clear LP/RTC RAM before loading code (#916)
- Async RMT channels can be used concurrently (#925)
- Xtensa: Allow using `embassy-executor`'s thread-mode executor if neither `embassy-executor-thread`, nor `embassy-executor-interrupt` is enabled. (#937)
- Uart Async: Improve interrupt handling and irq <--> future communication (#977)
- RISC-V: Fix stack allocation (#988)
- ESP32-C6: Fix used RAM (#997)
- ESP32-H2: Fix used RAM (#1003)
- Fix SPI slave DMA dma_read and dma_write (#1013)
- ESP32-C6/H2: Fix disabling of interrupts (#1040)

### Removed

- Direct boot support has been removed (#903)
- Removed the `mcu-boot` feature from `esp32c3-hal` (#938)
- Removed SpiBusController and SpiBusDevice in favour of embedded-hal-bus and embassy-embedded-hal implementataions. (#978)

## [0.13.1] - 2023-11-02

### Fixed

- ESP32-C3: Make sure BLE and WiFi are not powered down when esp-wifi needs them (#891)
- ESP32-C6/H2: Fix setting UART baud rate (#893)

## [0.13.0] - 2023-10-31

### Added

- Implement SetFrequencyCycle and PwmPin from embedded_hal for PwmPin of MCPWM. (#880)
- Added `embassy-time-systick` to ESP32-S2 (#827)
- Implement enabling/disabling BLE clock on ESP32-C6 (#784)
- Async support for RMT (#787)
- Implement `defmt::Format` for more types (#786)
- Add new_no_miso to Spi FullDuplexMode (#794)
- Add UART support for splitting into TX and RX (#754)
- Async support for I2S (#801)
- Async support for PARL_IO (#807)
- ETM driver, GPIO ETM (#819)
- (G)DMA AES support (#821)
- SYSTIMER ETM functionality (#828)
- Adding async support for RSA peripheral(doesn't work properly for `esp32` chip - issue will be created) (#790)
- Added sleep support for ESP32-C3 with timer and GPIO wakeups (#795)
- Support for ULP-RISCV including Delay and GPIO (#840, #845)
- Add bare-bones SPI slave support, DMA only (#580, #843)
- Embassy `#[main]` convenience macro (#841)
- Add a `defmt` feature to the `esp-hal-smartled` package (#846)
- Support 16MB octal PS-RAM for ESP32-S3 (#858)
- RISCV TRACE Encoder driver for ESP32-C6 / ESP32-H2 (#864)
- `embedded_hal` 1 `InputPin` and `embedded_hal_async` `Wait` impls for open drain outputs (#905)

### Changed

- Bumped MSRV to 1.67 (#798)
- Optimised multi-core critical section implementation (#797)
- Changed linear- and curve-calibrated ADC to provide readings in mV (#836)
- `Uart::new` now takes the `&Clocks` struct to ensure baudrate is correct for CPU/APB speed. (#808)
- `Uart::new_with_config` takes an `Config` instead of `Option<Config>`. (#808)
- `Alarm::set_period` takes a period (duration) instead of a frequency (#812)
- `Alarm::interrupt_clear` is now `Alarm::clear_interrupt` to be consistent (#812)
- The `PeripheralClockControl` struct is no longer public, drivers no longer take this as a parameter (#817)
- Unify the system peripheral, `SYSTEM`, `DPORT` and `PCR` are now all exposed as `SYSTEM` (#832)
- Unified the ESP32's and ESP32-C2's xtal frequency features (#831)
- Replace any underscores in feature names with dashes (#833)
- The `spi` and `spi_slave` modules have been refactored into the `spi`, `spi::master`, and `spi::slave` modules (#843)
- The `WithDmaSpi2`/`WithDmaSpi3` structs are no longer generic around the inner peripheral type (#853)
- The `SarAdcExt`/`SensExt` traits are now collectively named `AnalogExt` instead (#857)
- Replace the `radio` module with peripheral singleton structs (#852)
- The SPI traits are no longer re-exported in the main prelude, but from preludes in `spi::master`/`spi::slave` instead (#860)
- The `embedded-hal-1` and `embedded-hal-async` traits are no longer re-exported in the prelude (#860)

### Fixed

- S3: Allow powering down RC_FAST_CLK (#796)
- UART/ESP32: fix calculating FIFO counter with `get_rx_fifo_count()` (#804)
- Xtensa targets: Use ESP32Reset - not Reset (#823)
- Examples should now work with the `defmt` feature (#810)
- Fixed a race condition causing SpiDma to stop working unexpectedly (#869)
- Fixed async uart serial, and updated the embassy_serial examples (#871)
- Fix ESP32-S3 direct-boot (#873)
- Fix ESP32-C6 ADC (#876)
- Fix ADC Calibration not being used on ESP32-S2 and ESP32-S3 (#1000)

### Removed

- `Pin::is_pcore_interrupt_set` (#793)
- `Pin::is_pcore_non_maskable_interrupt_set` (#793)
- `Pin::is_acore_interrupt_set` (#793)
- `Pin::is_acore_non_maskable_interrupt_set` (#793)
- `Pin::enable_hold` (#793)
- Removed the generic return type for ADC reads (#792)

## [0.12.0] - 2023-09-05

### Added

- Implement RTCIO pullup, pulldown and hold control for Xtensa MCUs (#684)
- S3: Implement RTCIO wakeup source (#690)
- Add PARL_IO driver for ESP32-C6 / ESP32-H2 (#733, #760)
- Implement `ufmt_write::uWrite` trait for USB Serial JTAG (#751)
- Add HMAC peripheral support (#755)
- Add multicore-aware embassy executor for Xtensa MCUs (#723, #756)
- Add interrupt-executor for Xtensa MCUs (#723, #756)
- Add missing `Into<Gpio<Analog, GPIONUN>>` conversion (#764)
- Updated `clock` module documentation (#774)
- Add `log` feature to enable log output (#773)
- Add `defmt` feature to enable log output (#773)
- A new macro to load LP core code on ESP32-C6 (#779)
- Add `ECC`` peripheral driver (#785)
- Initial LLD support for Xtensa chips (#861)

### Changed

- Update the `embedded-hal-*` packages to `1.0.0-rc.1` and implement traits from `embedded-io` and `embedded-io-async` (#747)
- Moved AlignmentHelper to its own module (#753)
- Disable all watchdog timers by default at startup (#763)
- `log` crate is now opt-in (#773)
- `CpuControl::start_app_core()` now takes an `FnOnce` closure (#739)

### Fixed

- Fix `psram` availability lookup in `esp-hal-common` build script (#718)
- Fix wrong `dram_seg` length in `esp32s2-hal` linker script (#732)
- Fix setting alarm when a timer group is used as the alarm source. (#730)
- Fix `Instant::now()` not counting in some cases when using TIMG0 as the timebase (#737)
- Fix number of ADC attenuations for ESP32-C6 (#771)
- Fix SHA registers access (#805)

## [0.11.0] - 2023-08-10

### Added

- Add initial LP-IO support for ESP32-C6 (#639)
- Implement sleep with some wakeup methods for `esp32` (#574)
- Add a new RMT driver (#653, #667, #695)
- Implemented calibrated ADC API for ESP32-S3 (#641)
- Add MCPWM DeadTime configuration (#406)
- Implement sleep with some wakeup methods for `esp32-s3` (#660, #689, #696)
- Add feature enabling directly hooking the interrupt vector table (#621)
- Add `ClockControl::max` helper for all chips (#701)
- Added module-level documentation for all peripherals (#680)
- Implement sleep with some wakeup methods for `esp32-s3` (#660)
- Add `FlashSafeDma` wrapper for eh traits which ensure correct DMA transfer from source data in flash (ROM) (#678)

### Changed

- Update `embedded-hal-*` alpha packages to their latest versions (#640)
- Implement the `Clone` and `Copy` traits for the `Rng` driver (#650)
- Use all remaining memory as core-0's stack (#716)
- `DmaTransfer::wait` and `I2sReadDmaTransfer::wait_receive` now return `Result` (#665)
- `gpio::Pin` is now object-safe (#687)

### Fixed

- Fixed Async Uart `read` when `set_at_cmd` is not used (#652)
- USB device support is working again (#656)
- Add missing interrupt status read for esp32s3, which fixes USB-SERIAL-JTAG interrupts (#664)
- GPIO interrupt status bits are now properly cleared (#670)
- Increase frequency resolution in `set_periodic` (#686)
- Fixed ESP32-S2, ESP32-S3, ESP32-C2, ESP32-C3 radio clock gating (#679, #681)
- Partially fix ESP32 radio clocks (#709)
- Fixed "ESP32/ESP32-S2 RMT transmission with with data.len() > RMT_CHANNEL_RAM_SIZE results in TransmissionError" #707 (#710)

### Removed

- Remove the `allow-opt-level-z` feature from `esp32c3-hal` (#654)
- Remove the old `pulse_control` driver (#694)

## [0.10.0] - 2023-06-04

### Added

- Add `WithDmaSpi3` to prelude for ESP32S3 (#623)
- Add bare-bones PSRAM support for ESP32 (#506)
- Add initial support for the ESP32-H2 (#513, #526, #527, #528, #530, #538, #544, #548, #551, #556, #560, #566, #549, #564, #569, #576, #577, #589, #591, #597)
- Add bare-bones PSRAM support for ESP32-S3 (#517)
- Add async support to the I2C driver (#519)
- Implement Copy and Eq for EspTwaiError (#540)
- Add LEDC hardware fade support (#475)
- Added support for multicore async GPIO (#542)
- Add a fn to poll DMA transfers (#559)
- Add unified field-based efuse access (#567)
- Move `esp-riscv-rt` into esp-hal (#578)
- Add CRC functions from ESP ROM (#587)
- Add a `debug` feature to enable the PACs' `impl-register-debug` feature (#596)
- Add initial support for `I2S` in ESP32-H2 (#597)
- Add octal PSRAM support for ESP32-S3 (#610)
- Add MD5 functions from ESP ROM (#618)
- Add embassy async `read` support for `uart` (#620)
- Add bare-bones support to run code on ULP-RISCV / LP core (#631)
- Add ADC calibration implementation for a riscv chips (#555)
- Add `async` implementation for `USB Serial/JTAG` (#632)

### Changed

- Simplify the `Delay` driver, derive `Clone` and `Copy` (#568)
- DMA types can no longer be constructed by the user (#625)
- Move core interrupt handling from Flash to RAM for RISC-V chips (ESP32-H2, ESP32-C2, ESP32-C3, ESP32-C6) (#541)
- Change LED pin to GPIO2 in ESP32 blinky example (#581)
- Update ESP32-H2 and ESP32-C6 clocks and remove `i2c_clock` for all chips but ESP32 (#592)
- Use both timers in `TIMG0` for embassy time driver when able (#609)
- Re-work `RadioExt` implementations, add support for ESP32-H2 (#627)
- Improve examples documentation (#533)
- esp32h2-hal: added README (#585)
- Update `esp-hal-procmacros` package dependencies and features (#628)
- Simplified user-facing SpiDma and I2s types (#626)
- Significantly simplified user-facing GPIO pin types. (#553)
- No longer re-export the `soc` module and the contents of the `interrupt` module at the package level (#607)

### Fixed

- Corrected the expected DMA descriptor counts (#622, #625)
- DMA is supported for SPI3 on ESP32-S3 (#507)
- `change_bus_frequency` is now available on `SpiDma` (#529)
- Fixed a bug where a GPIO interrupt could erroneously fire again causing the next `await` on that pin to instantly return `Poll::Ok` (#537)
- Set `vecbase` on core 1 (ESP32, ESP32-S3) (#536)
- ESP32-S3: Move PSRAM related function to RAM (#546)
- ADC driver will now apply attenuation values to the correct ADC's channels. (#554)
- Sometimes half-duplex non-DMA SPI reads were reading garbage in non-release mode (#552)
- ESP32-C3: Fix GPIO5 ADC channel id (#562)
- ESP32-H2: Fix direct-boot feature (#570)
- Fix Async GPIO not disabling interupts on chips with multiple banks (#572)
- ESP32-C6: Support FOSC CLK calibration for ECO1+ chip revisions (#593)
- Fixed CI by pinning the log crate to 0.4.18 (#600)
- ESP32-S3: Fix calculation of PSRAM start address (#601)
- Fixed wrong variable access (FOSC CLK calibration for ESP32-C6) (#593)
- Fixed [trap location in ram](https://github.com/esp-rs/esp-hal/pull/605#issuecomment-1604039683) (#605)
- Fix rom::crc docs (#611)
- Fixed a possible overlap of `.data` and `.rwtext` (#616)
- Avoid SDA/SCL being low while configuring pins for I2C (#619)

## [0.9.0] - 2023-05-02

### Added

- Add bare-bones PSRAM support for ESP32-S2 (#493)
- Add `DEBUG_ASSIST` functionality (#484)
- Add RSA peripheral support (#467)
- Add PeripheralClockControl argument to `timg`, `wdt`, `sha`, `usb-serial-jtag` and `uart` constructors (#463)
- Added API to raise and reset software interrupts (#426)
- Implement `embedded_hal_nb::serial::*` traits for `UsbSerialJtag` (#498)

### Fixed

- Fix `get_wakeup_cause` comparison error (#472)
- Use 192 as mclk_multiple for 24-bit I2S (#471)
- Fix `CpuControl::start_app_core` signature (#466)
- Move `rwtext` after other RAM data sections (#464)
- ESP32-C3: Disable `usb_pad_enable` when setting GPIO18/19 to input/output (#461)
- Fix 802.15.4 clock enabling (ESP32-C6) (#458)
- ESP32-S3: Disable usb_pad_enable when setting GPIO19/20 to input/output (#645)

### Changed

- Update `embedded-hal-async` and `embassy-*` dependencies (#488)
- Update to `embedded-hal@1.0.0-alpha.10` and `embedded-hal-nb@1.0.0-alpha.2` (#487)
- Let users configure the LEDC output pin as open-drain (#474)
- Use bitflags to decode wakeup cause (#473)
- Minor linker script additions (#470)
- Minor documentation improvements (#460)

### Removed

- Remove unnecessary generic from `UsbSerialJtag` driver (#492)
- Remove `#[doc(inline)]` from esp-hal-common re-exports (#490)

## [0.8.0] - 2023-03-27

## [0.7.1] - 2023-02-22

## [0.7.0] - 2023-02-21

## [0.5.0] - 2023-01-26

## [0.4.0] - 2022-12-12

## [0.3.0] - 2022-11-17

## [0.2.0] - 2022-09-13

## [0.1.0] - 2022-08-05

[0.1.0]: https://github.com/esp-rs/esp-hal/releases/tag/v0.1.0
[0.2.0]: https://github.com/esp-rs/esp-hal/compare/v0.1.0...v0.2.0
[0.3.0]: https://github.com/esp-rs/esp-hal/compare/v0.2.0...v0.3.0
[0.4.0]: https://github.com/esp-rs/esp-hal/compare/v0.3.0...v0.4.0
[0.5.0]: https://github.com/esp-rs/esp-hal/compare/v0.4.0...v0.5.0
[0.7.0]: https://github.com/esp-rs/esp-hal/compare/v0.5.0...v0.7.0
[0.7.1]: https://github.com/esp-rs/esp-hal/compare/v0.7.0...v0.7.1
[0.8.0]: https://github.com/esp-rs/esp-hal/compare/v0.7.1...v0.8.0
[0.9.0]: https://github.com/esp-rs/esp-hal/compare/v0.8.0...v0.9.0
[0.10.0]: https://github.com/esp-rs/esp-hal/compare/v0.9.0...v0.10.0
[0.11.0]: https://github.com/esp-rs/esp-hal/compare/v0.10.0...v0.11.0
[0.12.0]: https://github.com/esp-rs/esp-hal/compare/v0.11.0...v0.12.0
[0.13.0]: https://github.com/esp-rs/esp-hal/compare/v0.12.0...v0.13.0
[0.13.1]: https://github.com/esp-rs/esp-hal/compare/v0.13.0...v0.13.1
[0.14.0]: https://github.com/esp-rs/esp-hal/compare/v0.13.1...v0.14.0
[0.14.1]: https://github.com/esp-rs/esp-hal/compare/v0.14.0...v0.14.1
[0.15.0]: https://github.com/esp-rs/esp-hal/compare/v0.14.1...v0.15.0
[0.16.0]: https://github.com/esp-rs/esp-hal/compare/v0.15.0...v0.16.0
[0.16.1]: https://github.com/esp-rs/esp-hal/compare/v0.16.0...v0.16.1
[0.17.0]: https://github.com/esp-rs/esp-hal/compare/v0.16.1...v0.17.0
[0.18.0]: https://github.com/esp-rs/esp-hal/compare/v0.17.0...v0.18.0
[0.19.0]: https://github.com/esp-rs/esp-hal/compare/v0.18.0...v0.19.0
[0.20.0]: https://github.com/esp-rs/esp-hal/compare/v0.19.0...v0.20.0
[0.20.1]: https://github.com/esp-rs/esp-hal/compare/v0.20.0...v0.20.1
[0.21.0]: https://github.com/esp-rs/esp-hal/compare/v0.20.1...v0.21.0
[0.21.1]: https://github.com/esp-rs/esp-hal/compare/v0.21.0...v0.21.1
[0.22.0]: https://github.com/esp-rs/esp-hal/compare/v0.21.1...v0.22.0
[0.23.0]: https://github.com/esp-rs/esp-hal/compare/v0.22.0...v0.23.0
[0.23.1]: https://github.com/esp-rs/esp-hal/compare/v0.23.0...v0.23.1
[v1.0.0-beta.0]: https://github.com/esp-rs/esp-hal/compare/v0.23.1...esp-hal-v1.0.0-beta.0
[v1.0.0-beta.1]: https://github.com/esp-rs/esp-hal/compare/esp-hal-v1.0.0-beta.0...esp-hal-v1.0.0-beta.1
[v1.0.0-rc.0]: https://github.com/esp-rs/esp-hal/compare/esp-hal-v1.0.0-beta.1...esp-hal-v1.0.0-rc.0
[Unreleased]: https://github.com/esp-rs/esp-hal/compare/esp-hal-v1.0.0-rc.0...HEAD<|MERGE_RESOLUTION|>--- conflicted
+++ resolved
@@ -20,11 +20,8 @@
 - `aes::{AesBackend, AesContext, dma::AesDmaBackend}`: Work-queue based AES driver (#3880, #3897)
 - `aes::cipher_modes`, `aes::CipherState` for constructing `AesContext`s (#3895)
 - `aes::dma::DmaCipherState` so that `AesDma` can properly support cipher modes that require state (IV, nonce, etc.) (#3897)
-<<<<<<< HEAD
 - `uart::Uhci`: for UART with DMA using the UHCI peripheral (#3871)
-=======
 - Align `I8080` driver pin configurations with latest guidelines (#3997)
->>>>>>> 588140a5
 - Expose cache line configuration (#3946)
 - ESP32: Expose `psram_vaddr_mode` via `PsramConfig` (#3990)
 - ESP32-S3: Expose more `Camera` config options (#3996)
