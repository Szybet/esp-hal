# Changelog

All notable changes to this project will be documented in this file.

The format is based on [Keep a Changelog](https://keepachangelog.com/en/1.0.0/),
and this project adheres to [Semantic Versioning](https://semver.org/spec/v2.0.0.html).

## [Unreleased]

### Added

- A reimplemntation of the `assign_resources!` macro (#3809)
- `TrngSource` to manage random number generator entropy (#3829)
- On RISC-V you can opt-out of nested interrupts for an interrupt handler by using `new_not_nested` (#3875)
- A new default feature `exception-handler` was added (#3887)
- `AesBackend, AesContext`: Work-queue based AES driver (#3880)
- `aes::cipher_modes`, `aes::CipherModeState` for constructing `AesContext`s (#3895)
- `DmaTxBuffer` and `DmaRxBuffer` now have a `Final` associated type. (#3923)
- `RsaBackend, RsaContext`: Work-queue based RSA driver (#3910)
- `aes::{AesBackend, AesContext, dma::AesDmaBackend}`: Work-queue based AES driver (#3880, #3897)
- `aes::cipher_modes`, `aes::CipherState` for constructing `AesContext`s (#3895)
- `aes::dma::DmaCipherState` so that `AesDma` can properly support cipher modes that require state (IV, nonce, etc.) (#3897)
- `uart::Uhci`: for UART with DMA using the UHCI peripheral (#3871, #4008, #4011)
- Align `I8080` driver pin configurations with latest guidelines (#3997)
- Expose cache line configuration (#3946)
- ESP32: Expose `psram_vaddr_mode` via `PsramConfig` (#3990)
- ESP32-S3: Expose more `Camera` config options (#3996)
- ESP32-S3: Add RtcI2c driver (#0000)
- `ShaBackend, Sha<N>Context`: Work-queue based SHA driver (#4013)
- I2S: `i2s::master::Config` with support for more TDM mode standards (#3985)

### Changed

- The `rng` module has been rewritten (#3829)
- Update `embassy-usb` to v0.5.0 (#3848)
- `aes::Key` variants have been renamed from bytes to bits (e.g. `Key16 -> Key128`) (#3845)
- `aes::Mode` has been replaced by `Operation`. The key length is now solely determined by the key. (#3882)
- `AesDma::process` now takes `DmaCipherState` instead of `CipherMode`. (#3897)
- `Aes::process` has been split into `Aes::encrypt` and `Aes::decrypt` (#3882)
- Blocking RMT transactions can now be `poll`ed without blocking, returning whether they have completed. (#3716)
- RISC-V: Interrupt handler don't get a TrapFrame passed in anymore (#3903)
- ISR callbacks are now wrapped in `IsrCallback` (#3885)
- The RMT `PulseCode` is now a newtype wrapping `u32` with `const fn` methods and implementing `defmt::Format` and `core::fmt::Debug`. (#3884)
- RMT transmit and receive methods accept `impl Into<PulseCode>` and `impl From<PulseCode>`, respectively. (#3884)
- The `Rsa::read` function has been removed. The constructor now blocks until the peripheral's memory has been cleared (#3900)
- `Rsa::enable_constant_time_acceleration` has been renamed to `Rsa::disable_constant_time` (#3900)
- `Rsa::enable_search_acceleration` has been renamed to `Rsa::search_acceleration` (#3900)
- `DmaTxBuffer::from_view` and `DmaRxBuffer::from_view` now return an object with type `DmaTx/RxBuffer::Final`. (#3923)
- `i2c::master::Config::timeout` has been de-stabilized, and `i2c::master::Config::software_timeout`. (#3926)
- The default values of `i2c::master::Config` timeouts have been changed to their maximum possible values. (#3926)
- Adc CHANNEL constant moved to trait function. (#3942)
- `ShaDigest::finish` has been reimplemented to be properly non-blocking (#3948)
- Replace Timer's `pub fn enable_interrupt(&mut self, enable: bool)` with `pub fn listen(&mut self)` and `pub fn unlisten(&mut self)` (#3933)
- ESP32-S3: `PsramConfig::core_clock` is now an `Option` (#3974)
- `RtcSlowClock::RtcFastClock8m` has been renamed to `RtcFastClock::RtcFastClockRcFast` (#3993)
- `RtcSlowClock::RtcSlowClockRtc` has been renamed to `RtcSlowClock::RtcSlowClockRcSlow` (#3993)
- The `Raw: RawChannelAccess` of `rmt::Channel` has been erased; channel numbers are always dynamic now. (#3980)
- ESP32-S2: `i2s::master::DataFormat` now includes 8-bit and 24-bit data widths (#3985)
- Bump `embassy-embedded-hal` to v0.5.0 (#4075)
<<<<<<< HEAD
- Make `uart::Uhci` configurable after splitting, improve DMA channel handling (#4039)
=======
- `RtcClock`, `RtcFastClock`, and `RtcSlowClock` moved to `clock` module (#4089)
- Resolved enum variant naming violations in `RtcFastClock` and `RtcSlowClock` enums (#4089)
>>>>>>> 6f033666

### Fixed

- PSRAM on ESP32-S2 (#3811)
- WDT now allows configuring longer timeouts (#3816)
- `ADC2` now cannot be used simultaneously with `radio` on ESP32 (#3876)
- Switched GPIO32 and GPIO33 ADC channel numbers (#3908, #3911)
- Calling `Input::unlisten` in a GPIO interrupt handler no longer panics (#3913)
- ESP32, ESP32-S2: Fixed I2C bus clearing algorithm (#3926)
- Check serial instead of jtag fifo status in UsbSerialJtag's async flush function (#3957)
- ESP32: Enable up to 4M of PSRAM (#3990)
- I2C error recovery logic issues (#4000)

### Removed

- `Trng::new` (replaced by `Trng::try_new`) (#3829)
- `AesDma::{write_key, write_block}` have been removed. (#3880, #3882)
- `AesFlavour` trait and `AesX` structs have been removed. (#3880)
- `Xtal::Other` has been removed (#3983)
- ESP32-C3/S3: removed the UHCI1 peripheral singleton (#4007)
- `i2s::master::Standard` has been removed (#3985)

## [v1.0.0-rc.0] - 2025-07-16

### Added

- `i2c::master::BusTimeout::Disabled` for ESP32-S2 (#3591)
- The `const CHANNEL: u8` parameter of RMT channels can now be erased via `Channel::degrade()`. (#3505)
- ESP32-C6: GPIO6 now implements `AnalogPin` (#3668)
- SPI master: Expose octal SPI-specific `with_sio` functions (#3702)
- The functions of the `RadioClockController` have been split up to the modem peripheral structs. The clock management is now provided by the `ModemClockController`. (#3687)
- Added GPIO11-GPIO17 to ESP32-C2. (#3726)
- Added the feature `requires-unstable` (#3772)
- `AnyPin::downcast`/`AnyPeripheral::downcast` to allow retrieving the original GPIO/peripheral type (#3783, #3784)
- Add `ESP_HAL_CONFIG_PLACE_RMT_DRIVER_IN_RAM` configuration option to pin the RMT driver in RAM (#3778)
- The `rt` feature (#3706)

### Changed

- MSRV is now 1.88.0 (#3742)
- `AnyI2c` has been moved from `esp_hal::i2c` to `esp_hal::i2c::master` (#3627)
- `AnySpi` has been moved from `esp_hal::spi` to `esp_hal::spi::master` and `esp_hal::spi::slave` (#3627)
- `DataMode` has been moved from `esp_hal::spi` to `esp_hal::spi::master` (#3627)
- The `handler` macro (reexported from `esp-hal-procmacros`) no longer accepts priority as a string (#3643)
- Generic parameters of RMT `Channel`s have changed in preparation for type-erased channels. (#3505)
- RMT `TxChannelCreator` and `RxChannelCreator` now have a `DriverMode` generic parameter; `TxChannelCreatorAsync` and `RxChannelCreatorAsync` have been removed. (#3505)
- RMT `ChannelCreator` methods have been renamed from `configure` to `configure_tx` and `configure_rx` to avoid trait disambiguation issues. (#3505)
- The RMT `Error` type has been marked `non_exhaustive` (#3701)
- Increase ESP32 DRAM memory region by 16K (#3703)
- The I2C async interrupt handler is now placed into IRAM (#3722)
- Adjusted ESP32-S2 and ESP-S3 memory region lengths to reflect those defined in ESP-IDF. (#3709)
- Changed the various `ConfigError` variant names to use a consistent word order. (#3782)
- Adjusted ESP32-S2 deep-sleep to hibernate for the Ext1WakeupSource (#3785)
- Libraries depending on esp-hal should now disable default features, so that only the final binary crate enables the `rt` feature (#3706)
- Changed `interrupt::RESERVED_INTERRUPTS` from `&[usize]` to `&[u32]` (#3798)

### Fixed

- Fixed a typo in the ESP32-C3 memory linker script, causing ICACHE to not be defined (#3613)
- Prevent bootloops when DRAM is close to being full. (#3635)
- Fix PSRAM mapping on ESP32-S3 when the bootloader used the last page to access flash (#3637)
- `ESP_HAL_CONFIG_STACK_GUARD_OFFSET` and `ESP_HAL_CONFIG_STACK_GUARD_VALUE` are now unstable config options (#3711)
- Fixed MCPWM output when using USB pins (#3795)

### Removed

- `InterruptHandler` no longer implements `PartialEq`, `Eq` or `Hash`. (#3650)
- `gpio::NUM_PINS` (#3658)
- `RADIO_CLK` and `RadioClockController` have been removed (#3687)
- Removed GPIO24 from ESP32. (#3726)
- Removed GPIO15-GPIO21 from ESP32-H2. (#3726)
- ESP32-S3: `AnalogPin` is no longer implemented for GPIO0 and GPIO21 (#3781)

## [v1.0.0-beta.1] - 2025-06-03

### Added

- RMT channel creator `steal` function (#3496)
- Support for RMT extended memory (#3182)
- Support for `rand_core` 0.9 (#3211)
- `ESP_HAL_CONFIG_STACK_GUARD_OFFSET` and `ESP_HAL_CONFIG_STACK_GUARD_VALUE` to configure Rust's [Stack smashing protection](https://doc.rust-lang.org/rustc/exploit-mitigations.html#stack-smashing-protection) (#3203)
- Experimental metadata in the output `.elf` (#3276)
- `PeripheralInput::connect_input_to_peripheral` and `PeripheralOuptut::{connect_peripheral_to_output, disconnect_from_peripheral_output}` (#3302)
- `ESP_HAL_CONFIG_CRITICAL_SECTION_IMPL` to allow opting out of the default `critical-section` implementation (#3293)
- All peripheral singletons (`GpioPin<...>`, `SPIn`, ...) now have a lifetime, as well as `steal`, `reborrow` and `clone_unchecked` methods (#3305)
- `i2c::master::Operation` now implements `defmt::Format` (#3348)
- ESP32-S2: Support for light-/deep-sleep (#3341)
- Add DMA memcpy support to the S2 (#3352)
- Some config options can now only be set when the `unstable` feature in enabled (#3365)
- Added `Flex::enable_output` (#3387)
- Added `Flex::set_output_enable` (#3387)
- Added `{Uart, UartRx}::read_ready` (#3423)
- Added `{Uart, UartTx}::write_ready` (#3423)
- Implemented `embedded_io::ReadReady` for `Uart` and `UartRx` (#3423)
- Implemented `embedded_io::WriteReady` for `Uart` and `UartTx` (#3423)
- ESP32-H2: Support for ADC calibration (#3414)
- Expose ADC asynchrounous functionalities where applicable (#3443)
- Added `UartInterrupt::RxTimeout` support (#3493)
- UART: Added HW and SW flow control config option (#3435)
- I2C master: `SoftwareTimeout` and `Config::with_software_timeout`. (#3577)
- `esp_hal::time::{Instant, Duration}` now implement `Hash` (#3577)

### Changed

- Bump Rust edition to 2024, bump MSRV to 1.86. (#3391, #3560)
- Replaced `chrono::NaiveDateTime` on the RTC API by raw `u64` timestamps (#3200)
- `esp_hal::i2s::master::AnyI2s` has been moved to `esp_hal::i2s::AnyI2s` (#3226)
- `esp_hal::i2c::master::AnyI2c` has been moved to `esp_hal::i2c::AnyI2c` (#3226)
- `SpiDmaBus` no longer adjusts the DMA buffer length for each transfer (#3263)
- `SpiDma<Async>` now uses the SPI interrupt (instead of DMA) to wait for completion (#3303)
- I2S driver now takes `DmaDescriptor`s later in construction (#3324)
- The `gpio::interconnect` module has been rewritten. For details, refer to the Migration guide (#3302, #3395)
- Make `ParlIo` driver construction more consistent (#3345)
- `ParlIo` driver now uses a config struct (#3359)
- The `critical-section` implementation is now gated behind the `critical-section-impl` feature (#3293)
- `Trace` is no longer generic (#3305)
- Migrate SPI slave driver to newer DMA API (#3326)
- Migrate DMA memcpy driver to newer DMA API (#3327)
- Moved numbered GPIO pin types from `esp_hal::gpio::GpioPin<N>` to `esp_hal::peripherals::GPION<'_>` (#3349)
- Moved DMA channel types from `esp_hal::dma::DmaChannelN`/`esp_hal::dma::XYDmaChannel` to `esp_hal::peripherals::DMA_XY` (#3372)
- `ParlIoFullDuplex`, `ParlIoTxOnly` and `ParlIoRxOnly` have been merged into `ParlIo` (#3366)
- I2C checks ST_TOUT / MAIN_ST_TOUT where available (#3333)
- All `Camera` pins are now configured using `with_*()` methods (#3237)
- The `ESP_HAL_CONFIG_PLACE_SPI_DRIVER_IN_RAM` configuration option has been renamed to `ESP_HAL_CONFIG_PLACE_SPI_MASTER_DRIVER_IN_RAM`. (#3402)
- Made the `ParlIo` traits for `TxPins`, `RxPins`, `ConfigurePins` public (#3398)
- Renamed `Flex::enable_input` to `set_input_enable` (#3387)
- Make `esp_hal::interrupt::current_runlevel` public under the unstable feature (#3403)
- Update `defmt` to 1.0 (#3416)
- `spi::master::Spi::transfer` no longer returns the received data as a slice (#3417)
- esp-hal no longer clears the GPIO interrupt status bits by default. (#3408)
- eFuse field definitions have been updated/corrected (#3440)
- `spi::master::Spi::transfer` no longer returns the received data as a slice (#3417)
- The `log` feature has been replaced by `log-04`. (#3425)
- Multiple feature flags have been replaced by `unstable`. (#3425)
- The `debug` feature has been removed. (#3425)
- The `usb_otg` and `bluetooth` features are now considered private and have been renamed accordingly. (#3425)
- Include `.uninit` in the `noinit` section (#3558)
- `SoftwareInterruptControl::software_interrupt2` is no longer available when using `esp-wifi/builtin-scheduler` (#3576)

### Fixed

- RMT: Return an error when trying create a channel with `memsize: 0` (#3477)
- RMT: fix a potential hang on transmitting data with an embedded stop code (#3477)
- RMT channel drop implementation bugfix where the channel was not released properly (#3496)
- RMT now uses correct max filter threshold of 255 instead of 127 (#3192)
- Full-duplex SPI works when mixed with half-duplex SPI (#3176)
- `Uart::flush_async` should no longer return prematurely (#3186)
- Detecting a UART overflow now clears the RX FIFO. (#3190)
- ESP32-S2: Fixed PSRAM initialization (#3196)
- `Uart::{with_tx, with_rx}` can now be called on the async driver as well (#3212)
- ESP32: Fixed SPI3 QSPI signals (#3201)
- ESP32-C6/H2: The `flip_link` feature should no longer crash (#3203)
- SPI: `Spi::transfer_in_place_async` now stops the transfer when cancelled (#3242)
- ESP32/ESP32-S2: Avoid running into timeouts with reads/writes larger than the FIFO (#3199)
- ESP32: Enforce required pointer alignments in DMA buffers (#3296)
- ESP32-C6: Keep ADC enabled to improve radio signal strength (#3249)
- Fix off-by-one in the allowed range of the spi clock calculations (#3266)
- Fix PCNT counter not keeping the peripheral enabled (#3334)
- Fixed an issue where inverting a pin via the interconnect matrix was ineffective (#3312)
- The half-duplex SPI APIs should accept more valid line width combinations (#3325)
- Async I2C is doesn't do blocking reads anymore (#3344)
- Passing an invalid seven bit I2C address is now rejected (#3343)
- PARL_IO: Use correct max transfer size (#3346)
- `OneShot` timer now returns an InvalidTimeout from `schedule` instead of panicking (#3433)
- GPIO interrupt handling no longer causes infinite looping if a task at higher priority is awaiting on a pin event (#3408)
- `esp_hal::gpio::Input::is_interrupt_set` can now return true (#3408)
- `Uart::write_str` (both core::fmt and uWrite implementations) no longer stops writing when the internal buffer fills up (#3452)
- Fixed I2C `Timeout` errors experienced during high CPU load (#3458, #3555)
- Fix a problem where reading/writing flash didn't work when using PSRAM on ESP32 (#3524)
- Fixed `esp_hal::time::Instant::duration_since_epoch` (#3582)
- Improve PSRAM size detection for the case when no PSRAM is present or unusable (#3554)
- ESP32-S2: I2C operations will now time out if the SCL line is kept low. This timeout is controlled by `Config::software_timeout` (#3571, #3577)
- Asynchronous I2C operations are now cancelled if the Future is dropped (#3572)
- The I2C driver will clear the bus after an error, if necessary (#3570)

### Removed

- The `Peripheral` trait and `PeripheralRef` struct have been removed (#3302, #3305)
- Removed the inherent `degrade` method from peripheral singletons. (#3305)
- Removed the `FullDuplex` trait from the PARL_IO driver. (#3339)
- Removed `Flex::{set_as_input, set_as_output, set_drive_strength, set_as_open_drain, pull_direction}` functions (#3387)
- The `Efuse::read_field_be` function has been removed (#3440)

## [v1.0.0-beta.0] - 2025-02-24

### Added

- SPI: Added support for 3-wire SPI (#2919)
- UART: Add separate config for Rx and Tx (#2965)
- UART: `read_exact_async` (unstable) (#3142)
- UART: `TxConfig::fifo_empty_threshold` (#3142)
- Added accessor methods to config structs (#3011)
- `esp_hal::time::{Rate, Duration, Instant}` (#3083)
- Async support for ADC oneshot reads for ESP32C2, ESP32C3, ESP32C6 and ESP32H2 (#2925, #3082)
- `ESP_HAL_CONFIG_XTAL_FREQUENCY` configuration. For now, chips other than ESP32 and ESP32-C2 have a single option only. (#3054)
- Added more validation to UART and SPI. User can now specify the baudrate tolerance of UART config (#3074)
- Add auto-writeback support to DMA buffers (#3107)

### Changed

- LEDC: Derive `Clone` and `Copy` for ledc speed types to make `ledc::channel::Config` derive them too. (#3139)
- The `unstable` feature is no longer enabled by default (#3136)
- RMT: `TxChannelConfig` and `RxChannelConfig` now support the builder-lite pattern (#2978)
- RMT: Some fields of `TxChannelConfig` and `RxChannelConfig` are now `gpio::Level`-valued instead of `bool` (#2989)
- RMT: The `PulseCode` trait now uses `gpio::Level` to specify output levels instead of `bool` (#2989)
- Removed `embedded-hal-nb` traits (#2882)
- `timer::wait` is now blocking (#2882)
- By default, set `tx_idle_num` to 0 so that bytes written to TX FIFO are always immediately transmitted. (#2859)
- `Rng` and `Trng` now implement `Peripheral<P = Self>` (#2992)
- SPI, UART, I2C: `with_<pin>` functions of peripheral drivers now disconnect the previously assigned pins from the peripheral. (#3012)
- SPI, UART, I2C: Dropping a driver now disconnects pins from their peripherals. (#3012)
- TWAI: Async transmission future resolves after successful transmission and can be aborted by dropping the future. (#3132)
- Migrate PARL_IO driver to DMA move API (#3033)
- `Async` drivers are no longer `Send` (#2980)
- GPIO drivers now take configuration structs (#2990, #3029)
- `flip-link` feature is now a config option (`ESP_HAL_CONFIG_FLIP_LINK`) (#3001)
- Migrate AES driver to DMA move API (#3084)
- Removed features `psram-quad` and `psram-octal` - replaced by `psram` and the `ESP_HAL_CONFIG_PSRAM_MODE` (`quad`/`octal`) (#3001)
- The `esp_hal::time` module no longer reexports `fugit` types (#3083)
- The `system::RadioClockController` trait has been replaced by the `clock::RadioClockController` struct. (#3100)
- The `Cpu` struct and contents of the `reset` and `cpu_control` modules have been moved into `cpu`. (#3099)
- The `software_reset_cpu` now takes which CPU to reset as parameter. (#3099)
- `read_bytes` and `write_bytes` methods on drivers have been renamed to `read` and `write` (#3137)
- `Uart::write` and `Uart::read` are now blocking and return the number of bytes written/read (#2882)
- `Uart::flush` is now blocking (#2882)
- `Uart::split` and the respective split halves have been marked as unstable (#3137)
- Uart errors have been split into `RxError` and `TxError`. A combined `IoError` has been created for embedded-io. (#3138)
- `{Uart, UartTx}::flush()` is now fallible. (#3138)
- `Uart::{read_async, write_async}` are now cancellation-safe (#3142)
- I2C: Async functions are postfixed with `_async`, non-async functions are available in async-mode (#3056)
- ESP32-H2/ESP32-C6: Don't rely on the bootloader to deconfigure permission control (#3150)

### Fixed

- `DmaDescriptor` is now `#[repr(C)]` (#2988)
- Fixed an issue that caused LCD_CAM drivers to turn off their clocks unexpectedly (#3007)
- Fixed an issue where DMA-driver peripherals started transferring before the data was ready (#3003)
- Fixed an issue on ESP32 and S2 where short asynchronous Timer delays would never resolve (#3093)
- Fixed an issue setting higher UART baud rates (#3104)
- ESP32-S2: Fixed linker script (#3096)
- Fix auto writeback on Crypto DMA (#3108)
- `Uart::flush()` now correctly blocks until the TX FIFO is empty (#3151)

### Removed

- Removed `Pin`, `RtcPin` and `RtcPinWithResistors` implementations from `Flex` (#2938)
- OutputOpenDrain has been removed (#3029)
- The fields of config structs are no longer public (#3011)
- Removed the dysfunctional `DmaChannel::set_priority` function (#3088)
- `esp_hal::time::now()`, which has been replaced by `esp_hal::time::Instant::now()` (#3083)
- `peripherals::Interrupts` (#3152)

## [0.23.1] - 2025-01-15

### Fixed

- Fixed `PriorityLock` being ineffective with `Priority::max()` on RISC-V CPUs (#2964)

## [0.23.0] - 2025-01-15

### Added

- ESP32-S3: Added SDMMC signals (#2556)
- Added `set_priority` to the `DmaChannel` trait on GDMA devices (#2403, #2526)
- Added `into_async` and `into_blocking` functions for `ParlIoTxOnly`, `ParlIoRxOnly` (#2526)
- ESP32-C6, H2, S3: Added `split` function to the `DmaChannel` trait. (#2526, #2532)
- DMA: `PeripheralDmaChannel` type aliasses and `DmaChannelFor` traits to improve usability. (#2532)
- `dma::{Channel, ChannelRx, ChannelTx}::set_priority` for GDMA devices (#2403)
- `esp_hal::asynch::AtomicWaker` that does not hold a global critical section (#2555)
- `esp_hal::sync::RawMutex` for embassy-sync. (#2555)
- ESP32-C6, H2, S3: Added `split` function to the `DmaChannel` trait. (#2526)
- Added PSRAM configuration to `esp_hal::Config` if `quad-psram` or `octal-psram` is enabled (#2546)
- Added `esp_hal::psram::psram_raw_parts` (#2546)
- The timer drivers `OneShotTimer` & `PeriodicTimer` have `into_async` and `new_typed` methods (#2586)
- `timer::Timer` trait has three new methods, `wait`, `async_interrupt_handler` and `peripheral_interrupt` (#2586)
- Configuration structs in the I2C, SPI, and UART drivers now implement the Builder Lite pattern (#2614)
- Added `I8080::apply_config`, `DPI::apply_config` and `Camera::apply_config` (#2610)
- Introduced the `unstable` feature which will be used to restrict stable APIs to a subset of esp-hal. (#2628)
- HAL configuration structs now implement the Builder Lite pattern (#2645)
- Added `OutputOpenDrain::unlisten` (#2625)
- Added `{Input, Flex}::wait_for` (#2625)
- Peripheral singletons now implement `Debug` and `defmt::Format` (#2682, #2834)
- `BurstConfig`, a device-specific configuration for configuring DMA transfers in burst mode (#2543)
- `{DmaRxBuf, DmaTxBuf, DmaRxTxBuf}::set_burst_config` (#2543)
- Added `SpiDmaBus::split` for moving between manual & automatic DMA buffers (#2824)
- ESP32-S2: DMA support for AES (#2699)
- Added `transfer_in_place_async` and embedded-hal-async implementation to `Spi` (#2691)
- `InterruptHandler` now implements `Hash` and `defmt::Format` (#2830)
- `uart::ConfigError` now implements `Eq` (#2825)
- `i2c::master::Error` now implements `Eq` and `Hash` (#2825)
- `i2c::master::Operation` now implements `Debug`, `PartialEq`, `Eq`, `Hash`, and `Display` (#2825)
- `i2c::master::Config` now implements `PartialEq`, `Eq`, ans `Hash` (#2825)
- `i2c::master::I2c` now implements `Debug`, `PartialEq`, and `Eq` (#2825)
- `i2c::master::Info` now implements `Debug` (#2825)
- `spi::master::Config` now implements `Hash` (#2823)
- `spi::master` drivers now implement `Debug` and `defmt::Format` (#2823)
- `DmaRxBuf`, `DmaTxBuf` and `DmaRxTxBuf` now implement `Debug` and `defmt::Format` (#2823)
- DMA channels (`AnyGdmaChannel`, `SpiDmaChannel`, `I2sDmaChannel`, `CryptoDmaChannel`) and their RX/TX halves now implement `Debug` and `defmt::Format` (#2823)
- `DmaDescriptor` and `DmaDescriptorFlags` now implement `PartialEq` and `Eq` (#2823)
- `gpio::{Event, WakeEvent, GpioRegisterAccess}` now implement `Debug`, `Eq`, `PartialEq` and `Hash` (#2842)
- `gpio::{Level, Pull, AlternateFunction, RtcFunction}` now implement `Hash` (#2842)
- `gpio::{GpioPin, AnyPin, Io, Output, OutputOpenDrain, Input, Flex}` now implement `Debug`, `defmt::Format` (#2842)
- More interrupts are available in `esp_hal::spi::master::SpiInterrupt`, add `enable_listen`,`interrupts` and `clear_interrupts` for ESP32/ESP32-S2 (#2833)
- The `ExtU64` and `RateExtU32` traits have been added to `esp_hal::time` (#2845)
- Added `AnyPin::steal(pin_number)` (#2854)
- `adc::{AdcCalSource, Attenuation, Resolution}` now implement `Hash` and `defmt::Format` (#2840)
- `rtc_cntl::{RtcFastClock, RtcSlowClock, RtcCalSel}` now implement `PartialEq`, `Eq`, `Hash` and `defmt::Format` (#2840)
- Added `tsens::TemperatureSensor` peripheral for ESP32C6 and ESP32C3 (#2875)
- Added `with_rx()` and `with_tx()` methods to Uart, UartRx, and UartTx (#2904)
- ESP32-S2: Made Wi-Fi peripheral non virtual. (#2942)
- `UartRx::check_for_errors`, `Uart::check_for_rx_errors`, `{Uart, UartRx}::read_buffered_bytes` (#2935)
- Added `i2c` interrupt API (#2944)

### Changed

- In addition to taking by value, peripheral drivers can now mutably borrow DMA channel objects. (#2526)
- DMA channel objects are no longer wrapped in `Channel`. The `Channel` drivers are now managed by DMA enabled peripheral drivers. (#2526)
- The `Dpi` driver and `DpiTransfer` now have a `Mode` type parameter. The driver's asyncness is determined by the asyncness of the `Lcd` used to create it. (#2526)
- `dma::{Channel, ChannelRx, ChannelTx}::set_priority` for GDMA devices (#2403)
- `SystemTimer::set_unit_value` & `SystemTimer::configure_unit` (#2576)
- `SystemTimer` no longer uses peripheral ref (#2576)
- `TIMGX` no longer uses peripheral ref (#2581)
- `SystemTimer::now` has been renamed `SystemTimer::unit_value(Unit)` (#2576)
- `SpiDma` transfers now explicitly take a length along with the DMA buffer object (#2587)
- `dma::{Channel, ChannelRx, ChannelTx}::set_priority` for GDMA devices (#2403)
- `SystemTimer`s `Alarm`s are now type erased (#2576)
- `TimerGroup` `Timer`s are now type erased (#2581)
- PSRAM is now initialized automatically if `quad-psram` or `octal-psram` is enabled (#2546)
- DMA channels are now available via the `Peripherals` struct, and have been renamed accordingly. (#2545)
- Moved interrupt related items from lib.rs, moved to the `interrupt` module (#2613)
- The timer drivers `OneShotTimer` & `PeriodicTimer` now have a `Mode` parameter and type erase the underlying driver by default (#2586)
- `timer::Timer` has new trait requirements of `Into<AnyTimer>`, `'static` and `InterruptConfigurable` (#2586)
- `systimer::etm::Event` no longer borrows the alarm indefinitely (#2586)
- A number of public enums and structs in the I2C, SPI, and UART drivers have been marked with `#[non_exhaustive]` (#2614)
- Interrupt handling related functions are only provided for Blocking UART. (#2610)
- Changed how `Spi`, (split or unsplit) `Uart`, `LpUart`, `I8080`, `Camera`, `DPI` and `I2C` drivers are constructed (#2610)
- I8080, camera, DPI: The various standalone configuration options have been merged into `Config` (#2610)
- Dropped GPIO futures stop listening for interrupts (#2625)
- UART driver's `StopBits` enum variants now correctly use UpperCamelCase (#2669)
- The `PeripheralInput` and `PeripheralOutput` traits are now sealed (#2690)
- `esp_hal::sync::Lock` has been renamed to RawMutex (#2684)
- Updated `esp-pacs` with support for Wi-Fi on the ESP32 and made the peripheral non virtual (#2822)
- `SpiBitOrder`, `SpiDataMode`, `SpiMode` were renamed to `BitOder`, `DataMode` and `Mode` (#2828)
- `crate::Mode` was renamed to `crate::DriverMode` (#2828)
- `Spi::with_miso` has been overloaded into `Spi::with_miso` and `Spi::with_sio1` (#2557)
- Renamed some I2C error variants (#2844)
- I2C: Replaced potential panics with errors. (#2831)
- UART: Make `AtCmdConfig` and `ConfigError` non-exhaustive (#2851)
- UART: Make `AtCmdConfig` use builder-lite pattern (#2851)
- UART: Fix naming violations for `DataBits`, `Parity`, and `StopBits` enum variants (#2893)
- UART: Remove blocking version of `read_bytes` and rename `drain_fifo` to `read_bytes` instead (#2895)
- Renamed variants of `CpuClock`, made the enum non-exhaustive (#2899)
- SPI: Fix naming violations for `Mode` enum variants (#2902)
- SPI: Fix naming violations for `Address` and `Command` enum variants (#2906)
- `ClockSource` enums are now `#[non_exhaustive]` (#2912)
- `macros` module is now private (#2900)
- `gpio::{Input, Flex}::wakeup_enable` now returns an error instead of panicking. (#2916)
- I2C: Have a dedicated enum to specify the timeout (#2864)
- Removed the `I` prefix from `DriveStrength` enum variants. (#2922)
- Removed the `Attenuation` prefix from `Attenuation` enum variants. (#2922)
- Renamed / changed some I2C error variants (#2844, #2862)
- The `entry` macro is replaced by the `main` macro (#2941)
- `{Uart, UartRx}::read_bytes` now blocks until the buffer is filled. (#2935)
- Bump MSRV to 1.84 (#2951)

### Fixed

- Xtensa devices now correctly enable the `esp-hal-procmacros/rtc-slow` feature (#2594)
- User-bound GPIO interrupt handlers should no longer interfere with async pins. (#2625)
- `spi::master::Spi::{into_async, into_blocking}` are now correctly available on the typed driver, to. (#2674)
- It is no longer possible to safely conjure `GpioPin` instances (#2688)
- UART: Public API follows `C-WORD_ORDER` Rust API standard (`VerbObject` order) (#2851)
- `DmaRxStreamBuf` now correctly resets the descriptors the next time it's used (#2890)
- i2s: fix pin offset logic for parallel output on i2s1 (#2886)

### Removed

- Remove more examples. Update doctests. (#2547)
- The `configure` and `configure_for_async` DMA channel functions has been removed (#2403)
- The DMA channel objects no longer have `tx` and `rx` fields. (#2526)
- `SysTimerAlarms` has been removed, alarms are now part of the `SystemTimer` struct (#2576)
- `FrozenUnit`, `AnyUnit`, `SpecificUnit`, `SpecificComparator`, `AnyComparator` have been removed from `systimer` (#2576)
- Remove Dma[Rx|Tx]Buffer::length (#2587)
- `esp_hal::psram::psram_range` (#2546)
- The `Dma` structure has been removed. (#2545)
- Removed `embedded-hal 0.2.x` impls and deps from `esp-hal` (#2593)
- Removed `Camera::set_` functions (#2610)
- `DmaTxBuf::{compute_chunk_size, compute_descriptor_count, new_with_block_size}` (#2543)
- The `prelude` module has been removed (#2845)
- SPI: Removed `pub fn read_byte` and `pub fn write_byte` (#2915)
- Removed all peripheral instance type parameters and `new_typed` constructors (#2907)

## [0.22.0] - 2024-11-20

### Added

- A new config option `PLACE_SWITCH_TABLES_IN_RAM` to improve performance (especially for interrupts) at the cost of slightly more RAM usage (#2331)
- A new config option `PLACE_ANON_IN_RAM` to improve performance (especially for interrupts) at the cost of RAM usage (#2331)
- Add burst transfer support to DMA buffers (#2336)
- `AnyPin` now implements `From<GpioPin<N>>`. (#2326)
- Added `AnySpi` and `AnySpiDmaChannel`. (#2334)
- Added `AnyI2s` and `AnyI2sDmaChannel`. (#2367)
- Added `AnyTwai`. (#2359)
- Added `AnyUart`. (#2381)
- `Pins::steal()` to unsafely obtain GPIO. (#2335)
- `I2c::with_timeout` (#2361)
- `Spi::half_duplex_read` and `Spi::half_duplex_write` (#2373)
- Add RGB/DPI driver (#2415)
- Add `DmaLoopBuf` (#2415)
- `Cpu::COUNT` and `Cpu::current()` (#2411)
- `UartInterrupt` and related functions (#2406)
- I2S Parallel output driver for ESP32. (#2348, #2436, #2472)
- Add an option to configure `WDT` action (#2330)
- `DmaDescriptor` is now `Send` (#2456)
- `into_async` and `into_blocking` functions for most peripherals (#2430, #2461)
- API mode type parameter (currently always `Blocking`) to `master::Spi` and `slave::Spi` (#2430)
- `gpio::{GpioPin, AnyPin, Flex, Output, OutputOpenDrain}::split()` to obtain peripheral interconnect signals. (#2418)
- `gpio::Input::{split(), into_peripheral_output()}` when used with output pins. (#2418)
- `gpio::Output::peripheral_input()` (#2418)
- `{Uart, UartRx, UartTx}::apply_config()` (#2449)
- `{Uart, UartRx, UartTx}` now implement `embassy_embedded_hal::SetConfig` (#2449)
- GPIO ETM tasks and events now accept `InputSignal` and `OutputSignal` (#2427)
- `spi::master::Config` and `{Spi, SpiDma, SpiDmaBus}::apply_config` (#2448)
- `embassy_embedded_hal::SetConfig` is now implemented for `spi::master::{Spi, SpiDma, SpiDmaBus}`, `i2c::master::I2c` (#2448, #2477)
- `slave::Spi::{with_mosi(), with_miso(), with_sclk(), with_cs()}` functions (#2485)
- I8080: Added `set_8bits_order()` to set the byte order in 8-bit mode (#2487)
- `I2c::{apply_config(), with_sda(), with_scl()}` (#2477)
- ESP32-S2: Added missing GPIO alternate functions (#2512)

### Changed

- Peripheral type erasure for SPI (#2334)
- Peripheral type erasure for I2S (#2367)
- Peripheral type erasure for I2C (#2361)
- Peripheral type erasure for TWAI (#2359)
- The SPI driver has been rewritten to allow using half-duplex and full-duplex functionality on the same bus. See the migration guide for details. (#2373)
- Renamed `SpiDma` functions: `dma_transfer` to `transfer`, `dma_write` to `write`, `dma_read` to `read`. (#2373)
- Peripheral type erasure for UART (#2381)
- Changed listening for UART events (#2406)
- Circular DMA transfers now correctly error, `available` returns `Result<usize,DmaError>` now (#2409)
- Interrupt listen/unlisten/clear functions now accept any type that converts into `EnumSet` (i.e. single interrupt flags). (#2442)
- SPI interrupt listening is now only available in Blocking mode. The `set_interrupt_handler` is available via `InterruptConfigurable` (#2442)
- Allow users to create DMA `Preparation`s (#2455)
- The `rmt::asynch::RxChannelAsync` and `rmt::asynch::TxChannelAsync` traits have been moved to `rmt` (#2430)
- Calling `AnyPin::output_signals` on an input-only pin (ESP32 GPIO 34-39) will now result in a panic. (#2418)
- UART configuration types have been moved to `esp_hal::uart` (#2449)
- `spi::master::Spi::new()` no longer takes `frequency` and `mode` as a parameter. (#2448)
- Peripheral interconnections via GPIO pins now use the GPIO matrix. (#2419)
- The I2S driver has been moved to `i2s::master` (#2472)
- `slave::Spi` constructors no longer take pins (#2485)
- The `I2c` master driver has been moved from `esp_hal::i2c` to `esp_hal::i2c::master`. (#2476)
- `I2c` SCL timeout is now defined in bus clock cycles. (#2477)
- Trying to send a single-shot RMT transmission will result in an error now, `RMT` deals with `u32` now, `PulseCode` is a convenience trait now (#2463)
- Removed `get_` prefixes from functions (#2528)
- The `Camera` and `I8080` drivers' constructors now only accepts blocking-mode DMA channels. (#2519)
- Many peripherals are now disabled by default and also get disabled when the driver is dropped (#2544)
- Updated embassy-time to v0.4 (#2701)
- Config: Crate prefixes and configuration keys are now separated by `_CONFIG_` (#2848)
- UART: `read_byte` and `write_byte` made private. (#2915)

### Fixed

- Fix conflict between `RtcClock::get_xtal_freq` and `Rtc::disable_rom_message_printing` (#2360)
- Fixed an issue where interrupts enabled before `esp_hal::init` were disabled. This issue caused the executor created by `#[esp_hal_embassy::main]` to behave incorrectly in multi-core applications. (#2377)
- Fixed `TWAI::transmit_async`: bus-off state is not reached when CANH and CANL are shorted. (#2421)
- ESP32: added UART-specific workaround for <https://docs.espressif.com/projects/esp-chip-errata/en/latest/esp32/03-errata-description/esp32/cpu-subsequent-access-halted-when-get-interrupted.html> (#2441)
- Fixed some SysTimer race conditions and panics (#2451)
- TWAI: accept all messages by default (#2467)
- I8080: `set_byte_order()` now works correctly in 16-bit mode (#2487)
- ESP32-C6/ESP32-H2: Make higher LEDC frequencies work (#2520)

### Removed

- The `i2s::{I2sWrite, I2sWriteDma, I2sRead, I2sReadDma, I2sWriteDmaAsync, I2sReadDmaAsync}` traits have been removed. (#2316)
- The `ledc::ChannelHW` trait is no longer generic. (#2387)
- The `I2c::new_with_timeout` constructors have been removed (#2361)
- `I2c::new()` no longer takes `frequency` and pins as parameters. (#2477)
- The `spi::master::HalfDuplexReadWrite` trait has been removed. (#2373)
- The `Spi::with_pins` methods have been removed. (#2373)
- The `Spi::new_half_duplex` constructor have been removed. (#2373)
- The `HalfDuplexMode` and `FullDuplexMode` parameters have been removed from `Spi`. (#2373)
- Removed the output pin type parameter from `ledc::{Channel, ChannelIFace}` (#2388)
- Removed the output pin type parameter from `mcpwm::operator::{PwmPin, LinkedPins}` (#2388)
- Removed the output pin type parameter from `parl_io::{ClkOutPin, ClkInPin, RxClkInPin}` (#2388)
- Removed the valid pin type parameter from `parl_io::{TxPinConfigWithValidPin, RxPinConfigWithValidPin}` (#2388)
- Removed the pin type parameters from `parl_io::{TxOneBit, TxTwoBits, TxFourBits, TxEightBits, TxSixteenBits}` (#2388)
- Removed the pin type parameters from `parl_io::{RxOneBit, RxTwoBits, RxFourBits, RxEightBits, RxSixteenBits}` (#2388)
- Removed the pin type parameters from `lcd_cam::lcd::i8080::{TxEightBits, TxSixteenBits}` (#2388)
- Removed the pin type parameters from `lcd_cam::cam::{RxEightBits, RxSixteenBits}` (#2388)
- Most of the async-specific constructors (`new_async`, `new_async_no_transceiver`) have been removed. (#2430)
- The `configure_for_async` DMA functions have been removed (#2430)
- The `Uart::{change_baud, change_stop_bits}` functions have been removed (#2449)
- `gpio::{Input, Output, OutputOpenDrain, Flex, GpioPin}::{peripheral_input, into_peripheral_output}` have been removed. (#2418)
- The `GpioEtm` prefix has been removed from `gpio::etm` types (#2427)
- The `TimerEtm` prefix has been removed from `timer::timg::etm` types (#2427)
- The `SysTimerEtm` prefix has been removed from `timer::systimer::etm` types (#2427)
- The `GpioEtmEventRising`, `GpioEtmEventFalling`, `GpioEtmEventAny` types have been replaced with `Event` (#2427)
- The `TaskSet`, `TaskClear`, `TaskToggle` types have been replaced with `Task` (#2427)
- `{Spi, SpiDma, SpiDmaBus}` configuration methods (#2448)
- `Io::new_with_priority` and `Io::new_no_bind_interrupt`. (#2486)
- `parl_io::{no_clk_pin(), NoClkPin}` (#2531)
- Removed `get_core` function in favour of `Cpu::current` (#2533)
- Removed `uart::Config` setters and `symbol_length`. (#2847)

## [0.21.1]

### Fixed

- Restored blocking `embedded_hal` compatibility for async I2C driver (#2343)
- I2c::transaction is now able to transmit data of arbitrary length (#2481)

## [0.21.0]

### Added

- Introduce traits for the DMA buffer objects (#1976, #2213)
- Implement `embedded-hal` output pin traits for `NoPin` (#2019, #2133)
- Added `esp_hal::init` to simplify HAL initialisation (#1970, #1999)
- Added GpioPin::degrade to create ErasePins easily. Same for AnyPin by accident. (#2075)
- Added missing functions to `Flex`: `unlisten`, `is_interrupt_set`, `wakeup_enable`, `wait_for_high`, `wait_for_low`, `wait_for_rising_edge`, `wait_for_falling_edge`, `wait_for_any_edge`. (#2075)
- `Flex` now implements `Wait`. (#2075)
- Added sleep and wakeup support for esp32c2 (#1922)
- `Input`, `Output`, `OutputOpenDrain` and `Flex` now implement `Peripheral`. (#2094)
- Previously unavailable memory is available via `.dram2_uninit` section (#2079)
- You can now use `Input`, `Output`, `OutputOpenDrain` and `Flex` pins as EXTI and RTCIO wakeup sources (#2095)
- Added `Rtc::set_current_time` to allow setting RTC time, and `Rtc::current_time` to getting RTC time while taking into account boot time (#1883)
- Added APIs to allow connecting signals through the GPIO matrix. (#2128)
- Allow I8080 transfers to be cancelled on the spot (#2191)
- Implement `TryFrom<u32>` for `ledc::timer::config::Duty` (#1984)
- Expose `RtcClock::get_xtal_freq` and `RtcClock::get_slow_freq` publically for all chips (#2183)
- TWAI support for ESP32-H2 (#2199)
- Make `DmaDescriptor` methods public (#2237)
- Added a way to configure watchdogs in `esp_hal::init` (#2180)
- Introduce `DmaRxStreamBuf` (#2242)
- Implement `embedded_hal_async::delay::DelayNs` for `TIMGx` timers (#2084)
- Added `Efuse::read_bit` (#2259)
- Limited SPI slave support for ESP32 (Modes 1 and 3 only) (#2278)
- Added `Rtc::disable_rom_message_printing` (S3 and H2 only) (#2280)
- Added `esp_hal::time::{Duration, Instant}` (#2304)

### Changed

- Make saving and restoring SHA digest state an explicit operation (#2049)
- Reordered RX-TX pairs in all APIs to be consistent (#2074)
- Make saving and restoring SHA digest state an explicit operation (#2049)
- `Delay::new()` is now a `const` function (#1999)
- `Input`, `Output`, `OutputOpenDrain` and `Flex` are now type-erased by default. Use the new `new_typed` constructor to keep using the ZST pin types. (#2075)
- To avoid confusion with the `Rtc::current_time` wall clock time APIs, we've renamed `esp_hal::time::current_time` to `esp_hal::time::now`. (#2091)
- Renamed `touch::Continous` to `touch::Continuous`. (#2094)
- Faster SHA (#2112)
- The (previously undocumented) `ErasedPin` enum has been replaced with the `ErasedPin` struct. (#2094)
- Renamed and merged `Rtc::get_time_us` and `Rtc::get_time_ms` into `Rtc::time_since_boot` (#1883)
- ESP32: Added support for touch sensing on GPIO32 and 33 (#2109)
- Removed gpio pin generics from I8080 driver type. (#2171)
- I8080 driver now decides bus width at transfer time rather than construction time. (#2171)
- Migrate the I8080 driver to a move based API (#2191)
- Replaced `AnyPin` with `InputSignal` and `OutputSignal` and renamed `ErasedPin` to `AnyPin` (#2128)
- Replaced the `ErasedTimer` enum with the `AnyTimer` struct. (#2144)
- `Camera` and `AesDma` now support erasing the DMA channel type (#2258)
- Changed the parameters of `Spi::with_pins` to no longer be optional (#2133)
- Renamed `DummyPin` to `NoPin` and removed all internal logic from it. (#2133)
- The `NO_PIN` constant has been removed. (#2133)
- MSRV bump to 1.79 (#2156)
- Allow handling interrupts while trying to lock critical section on multi-core chips. (#2197)
- Migrate `Camera` to a move based API (#2242)
- Removed the PS-RAM related features, replaced by `quad-psram`/`octal-psram`, `init_psram` takes a configuration parameter, it's now possible to auto-detect PS-RAM size (#2178)
- `EspTwaiFrame` constructors now accept any type that converts into `esp_hal::twai::Id` (#2207)
- Change `DmaTxBuf` to support PSRAM on `esp32s3` (#2161)
- I2c `transaction` is now also available as a inherent function, lift size limit on `write`,`read` and `write_read` (#2262)
- SPI transactions are now cancelled if the transfer object (or async Future) is dropped. (#2216)
- The DMA channel types have been removed from peripherals (#2261)
- `I2C` driver renamed to `I2c` (#2320)
- The GPIO pins are now accessible via `Peripherals` and are no longer part of the `Io` struct (#2508)
- `dma::{ChannelRx, ChannelTx}` now have a `Mode` type parameter (#2519)

### Fixed

- SHA driver can now be safely used in multiple contexts concurrently (#2049)
- Fixed an issue with DMA transfers potentially not waking up the correct async task (#2065)
- Fixed an issue with LCD_CAM i8080 where it would send double the clocks in 16bit mode (#2085)
- Fix i2c embedded-hal transaction (#2028)
- Fix some inconsistencies in DMA interrupt bits (#2169)
- Fix SPI DMA alternating `write` and `read` for ESP32 and ESP32-S2 (#2131)
- Fix I2C ending up in a state when only re-creating the peripheral makes it useable again (#2141)
- Fix `SpiBus::transfer` transferring data twice in some cases (#2159)
- Fixed UART freezing when using `RcFast` clock source on ESP32-C2/C3 (#2170)
- I2S: on ESP32 and ESP32-S2 data is now output to the right (WS=1) channel first. (#2194)
- SPI: Fixed an issue where unexpected data was written outside of the read buffer (#2179)
- SPI: Fixed an issue where `wait` has returned before the DMA has finished writing the memory (#2179)
- SPI: Fixed an issue where repeated calls to `dma_transfer` may end up looping indefinitely (#2179)
- SPI: Fixed an issue that prevented correctly reading the first byte in a transaction (#2179)
- SPI: ESP32: Send address with correct data mode even when no data is sent. (#2231)
- SPI: ESP32: Allow using QSPI mode on SPI3. (#2245)
- PARL_IO: Fixed an issue that caused garbage to be output at the start of some requests (#2211)
- TWAI on ESP32 (#2207)
- TWAI should no longer panic when receiving a non-compliant frame (#2255)
- OneShotTimer: fixed `delay_nanos` behaviour (#2256)
- Fixed unsoundness around `Efuse` (#2259)
- Empty I2C writes to unknown addresses now correctly fail with `AckCheckFailed`. (#2506)

### Removed

- Removed `digest::Digest` implementation from SHA (#2049)
- Removed `NoPinType` in favour of `DummyPin`. (#2068)
- Removed the `async`, `embedded-hal-02`, `embedded-hal`, `embedded-io`, `embedded-io-async`, and `ufmt` features (#2070)
- Removed the `GpioN` type aliasses. Use `GpioPin<N>` instead. (#2073)
- Removed `Peripherals::take`. Use `esp_hal::init` to obtain `Peripherals` (#1999)
- Removed `AnyInputOnlyPin` in favour of `AnyPin`. (#2071)
- Removed the following functions from `GpioPin`: `is_high`, `is_low`, `set_high`, `set_low`, `set_state`, `is_set_high`, `is_set_low`, `toggle`. (#2094)
- Removed `Rtc::get_time_raw` (#1883)
- Removed `_with_default_pins` UART constructors (#2132)
- Removed transfer methods `send`, `send_dma` and `send_dma_async` from `I8080` (#2191)
- Removed `uart::{DefaultRxPin, DefaultTxPin}` (#2132)
- Removed `PcntSource` and `PcntInputConfig`. (#2134)
- Removed the `place-spi-driver-in-ram` feature, this is now enabled via [esp-config](https://docs.rs/esp-config) (#2156)
- Removed `esp_hal::spi::slave::prelude` (#2260)
- Removed `esp_hal::spi::slave::WithDmaSpiN` traits (#2260)
- The `WithDmaAes` trait has been removed (#2261)
- The `I2s::new_i2s1` constructor has been removed (#2261)
- `Peripherals.GPIO` has been removed (#2508)

## [0.20.1] - 2024-08-30

### Fixed

- A build issue when including doc comment prelude (#2040)

## [0.20.0] - 2024-08-29

### Added

- Introduce DMA buffer objects (#1856, #1985)
- Added new `Io::new_no_bind_interrupt` constructor (#1861)
- Added touch pad support for esp32 (#1873, #1956)
- Allow configuration of period updating method for MCPWM timers (#1898)
- Add self-testing mode for TWAI peripheral. (#1929)
- Added a `PeripheralClockControl::reset` to the driver constructors where missing (#1893)
- Added `digest::Digest` implementation to SHA (#1908)
- Added `debugger::debugger_connected`. (#1961)
- DMA: don't require `Sealed` to implement `ReadBuffer` and `WriteBuffer` (#1921)
- Allow DMA to/from psram for esp32s3 (#1827)
- Added missing methods to `SpiDmaBus` (#2016)
- PARL_IO use ReadBuffer and WriteBuffer for Async DMA (#1996)

### Changed

- Peripheral driver constructors don't take `InterruptHandler`s anymore. Use `set_interrupt_handler` to explicitly set the interrupt handler now. (#1819)
- Migrate SPI driver to use DMA buffer objects (#1856, #1985)
- Use the peripheral ref pattern for `OneShotTimer` and `PeriodicTimer` (#1855)
- Improve SYSTIMER API (#1871)
- SHA driver now use specific structs for the hashing algorithm instead of a parameter. (#1908)
- Remove `fn free(self)` in HMAC which goes against esp-hal API guidelines (#1972)
- `AnyPin`, `AnyInputOnyPin` and `DummyPin` are now accessible from `gpio` module (#1918)
- Changed the RSA modular multiplication API to be consistent across devices (#2002)

### Fixed

- Improve error detection in the I2C driver (#1847)
- Fix I2S async-tx (#1833)
- Fix PARL_IO async-rx (#1851)
- SPI: Clear DMA interrupts before (not after) DMA starts (#1859)
- SPI: disable and re-enable MISO and MOSI in `start_transfer_dma`, `start_read_bytes_dma` and `start_write_bytes_dma` accordingly (#1894)
- TWAI: GPIO pins are not configured as input and output (#1906)
- ESP32C6: Make ADC usable after TRNG deinicialization (#1945)
- We should no longer generate 1GB .elf files for ESP32C2 and ESP32C3 (#1962)
- Reset peripherals in driver constructors where missing (#1893, #1961)
- Fixed ESP32-S2 systimer interrupts (#1979)
- Software interrupt 3 is no longer available when it is required by `esp-hal-embassy`. (#2011)
- ESP32: Fixed async RSA (#2002)

### Removed

- This package no longer re-exports the `esp_hal_procmacros::main` macro (#1828)
- The `AesFlavour` trait no longer has the `ENCRYPT_MODE`/`DECRYPT_MODE` associated constants (#1849)
- Removed `FlashSafeDma` (#1856)
- Remove redundant WithDmaSpi traits (#1975)
- `IsFullDuplex` and `IsHalfDuplex` traits (#1985)

## [0.19.0] - 2024-07-15

### Added

- uart: Added `with_cts`/`with_rts`s methods to configure CTS, and RTS pins (#1592)
- uart: Constructors now require TX and RX pins (#1592)
- uart: Added `Uart::new_with_default_pins` constructor (#1592)
- uart: Added `UartTx` and `UartRx` constructors (#1592)
- Add Flex / AnyFlex GPIO pin driver (#1659)
- Add new `DmaError::UnsupportedMemoryRegion` - used memory regions are checked when preparing a transfer now (#1670)
- Add DmaTransactionTxOwned, DmaTransactionRxOwned, DmaTransactionTxRxOwned, functions to do owning transfers added to SPI half-duplex (#1672)
- uart: Implement `embedded_io::ReadReady` for `Uart` and `UartRx` (#1702)
- ESP32-S3: Expose optional HSYNC input in LCD_CAM (#1707)
- ESP32-S3: Add async support to the LCD_CAM I8080 driver (#1834)
- ESP32-C6: Support lp-core as wake-up source (#1723)
- Add support for GPIO wake-up source (#1724)
- gpio: add DummyPin (#1769)
- dma: add Mem2Mem to support memory to memory transfer (#1738)
- Add `uart` wake source (#1727)
- `#[ram(persistent)]` option to replace the unsound `uninitialized` option (#1677)
- uart: Make `rx_timeout` optional in Config struct (#1759)
- Add interrupt related functions to `PeriodicTimer`/`OneShotTimer`, added `ErasedTimer` (#1753)
- Added blocking `read_bytes` method to `Uart` and `UartRx` (#1784)
- Add method to expose `InputPin::is_interrupt_set` in `Input<InputPin>` for use in interrupt handlers (#1829)

### Fixed

- ESP32-S3: Fix DMA waiting check in LCD_CAM (#1707)
- TIMG: Fix interrupt handler setup (#1714)
- Fix `sleep_light` for ESP32-C6 (#1720)
- ROM Functions: Fix address of `ets_update_cpu_frequency_rom` (#1722)
- Fix `regi2c_*` functions for `esp32h2` (#1737)
- Improved `#[ram(zeroed)]` soundness by adding a `bytemuck::Zeroable` type bound (#1677)
- ESP32-S2 / ESP32-S3: Fix UsbDm and UsbDp for Gpio19 and Gpio20 (#1764)
- Fix reading/writing small buffers via SPI master async dma (#1760)
- Remove unnecessary delay in rtc_ctnl (#1794)

### Changed

- Refactor `Dac1`/`Dac2` drivers into a single `Dac` driver (#1661)
- esp-hal-embassy: make executor code optional (but default) again (#1683)
- Improved interrupt latency on RISC-V based chips (#1679)
- `esp_wifi::initialize` no longer requires running maximum CPU clock, instead check it runs above 80MHz. (#1688)
- Move DMA descriptors from DMA Channel to each individual peripheral driver. (#1719)
- Allow users to easily name DMA channels (#1770)
- Support DMA chunk sizes other than the default 4092 (#1758)
- Improved interrupt latency on Xtensa based chips (#1735)
- Improve PCNT api (#1765)

### Removed

- uart: Removed `configure_pins` methods (#1592)
- Removed `DmaError::Exhausted` error by improving the implementation of the `pop` function (#1664)
- Unsound `#[ram(uninitialized)]` option in favor of the new `persistent` option (#1677)

## [0.18.0] - 2024-06-04

### Added

- i2c: implement `I2C:transaction` for `embedded-hal` and `embedded-hal-async` (#1505)
- spi: implement `with_bit_order` (#1537)
- ESP32-PICO-V3-02: Initial support (#1155)
- `time::current_time` API (#1503)
- ESP32-S3: Add LCD_CAM Camera driver (#1483)
- `embassy-usb` support (#1517)
- SPI Slave support for ESP32-S2 (#1562)
- Add new generic `OneShotTimer` and `PeriodicTimer` drivers, plus new `Timer` trait which is implemented for `TIMGx` and `SYSTIMER` (#1570)
- Feature: correct `TRNG` mechanism (#1804)

### Fixed

- i2c: i2c1_handler used I2C0 register block by mistake (#1487)
- Removed ESP32 specific code for resolutions > 16 bit in ledc embedded_hal::pwm max_duty_cycle function. (#1441)
- Fixed division by zero in ledc embedded_hal::pwm set_duty_cycle function and converted to set_duty_hw instead of set_duty to eliminate loss of granularity. (#1441)
- Embassy examples now build on stable (#1485)
- Fix delay on esp32h2 (#1535)
- spi: fix dma wrong mode when using eh1 blocking api (#1541)
- uart: make `uart::UartRx::read_byte` public (#1547)
- Fix async serial-usb-jtag (#1561)
- Feeding `RWDT` now actually works (#1645)

### Changed

- Removed unneeded generic parameters on `Usb` (#1469)
- Created virtual peripherals for CPU control and radio clocks, rather than splitting them from `SYSTEM` (#1428)
- `IO`, `ADC`, `DAC`, `RTC*`, `LEDC`, `PWM` and `PCNT` drivers have been converted to camel case format (#1473)
- RNG is no longer TRNG, the `CryptoRng` implementation has been removed. To track this being re-added see #1499 (#1498)
- Make software interrupts shareable (#1500)
- The `SystemParts` struct has been renamed to `SystemControl`, and now has a constructor which takes the `SYSTEM` peripheral (#1495)
- Timer abstraction: refactor `systimer` and `timer` modules into a common `timer` module (#1527)
- Removed the `embassy-executor-thread` and `embassy-executor-interrupt` features, they are now enabled by default when `embassy` is enabled. (#1485)
- Software interrupt 3 is now used instead of software interrupt 0 on the thread aware executor on multicore systems (#1485)
- Timer abstraction: refactor `systimer` and `timer` modules into a common `timer` module (#1527)
- Refactoring of GPIO module, have drivers for Input,Output,OutputOpenDrain, all drivers setup their GPIOs correctly (#1542)
- DMA transactions are now found in the `dma` module (#1550)
- Remove unnecessary generics from PARL_IO driver (#1545)
- Use `Level enum` in GPIO constructors instead of plain bools (#1574)
- rmt: make ChannelCreator public (#1597)

### Removed

- Removed the `SystemExt` trait (#1495)
- Removed the `GpioExt` trait (#1496)
- Embassy support (and all related features) has been removed, now available in the `esp-hal-embassy` package instead (#1595)

## [0.17.0] - 2024-04-18

### Added

- Add `ADC::read_blocking` to xtensa chips (#1293)
- ESP32-C6 / ESP32-H2: Implement `ETM` for general purpose timers (#1274)
- `interrupt::enable` now has a direct CPU enable counter part, `interrupt::enable_direct` (#1310)
- `Delay::delay(time: fugit::MicrosDurationU64)` (#1298)
- Added async support for TWAI (#1320)
- Add TWAI support for ESP32-C6 (#1323)
- `GpioPin::steal` unsafe API (#1363)
- Inherent implementions of GPIO pin `set_low`, `is_low`, etc. (#1284)
- Warn users when attempting to build using the `dev` profile (#1420)
- Async uart now reports interrupt errors(overflow, glitch, frame error, parity) back to user of read/write. uart clock decimal part configured for c2,c3,s3 (#1168, #1445)
- Add mechanism to configure UART source clock (#1416)
- `GpioPin` got a function `set_state(bool)` (#1462)
- Add definitions of external USB PHY peripheral I/O signals (#1463)
- Expose e-hal ErrorKind::NoAcknowledge in I2C driver (#1454)
- Add remaining peripheral signals for LCD_CAM (#1466)

### Fixed

- Reserve `esp32` ROM stacks to prevent the trashing of dram2 section (#1289)
- Fixing `esp-wifi` + `TRNG` issue on `ESP32-S2` (#1272)
- Fixed core1 startup using the wrong stack on the esp32 and esp32s3 (#1286)
- ESP32: Apply fix for Errata 3.6 in all the places necessary. (#1315)
- ESP32 & ESP32-S2: Fix I²C frequency (#1306)
- UART's TX/RX FIFOs are now cleared during initialization (#1344)
- Fixed `LCD_CAM I8080` driver potentially sending garbage to display (#1301)
- The TWAI driver can now be used without requiring the `embedded-hal` traits (#1355)
- USB pullup/pulldown now gets properly cleared and does not interfere anymore on esp32c3 and esp32s3 (#1244)
- Fixed GPIO counts so that using async code with the higher GPIO number should no longer panic (#1361, #1362)
- ESP32/ESP32-S2: Wait for I2S getting out of TX_IDLE when starting a transfer (#1375)
- Fixed writes to SPI not flushing before attempting to write, causing corrupted writes (#1381)
- fix AdcConfig::adc_calibrate for xtensa targets (#1379)
- Fixed a divide by zero panic when setting the LEDC duty cycle to 0 with `SetDutyCycle::set_duty_cycle` (#1403)
- Support 192 and 256-bit keys for AES (#1316)
- Fixed MCPWM DeadTimeCfg bit values (#1378)
- ESP32 LEDC `set_duty_cycle` used HighSpeedChannel for LowSpeedChannel (#1457)

### Changed

- TIMG: Allow use without the embedded-hal-02 traits in scope (#1367)
- DMA: use channel clusters (#1330)
- Remove `Ext32` and `RateExtU64` from prelude (#1298)
- Prefer mutable references over moving for DMA transactions (#1238)
- Support runtime interrupt binding, adapt GPIO driver (#1231)
- Renamed `eh1` feature to `embedded-hal`, feature-gated `embedded-hal@0.2.x` trait implementations (#1273)
- Enable `embedded-hal` feature by default, instead of the `embedded-hal-02` feature (#1313)
- `Uart` structs now take a `Mode` parameter which defines how the driver is initialized (#1294)
- `Rmt` can be created in async or blocking mode. The blocking constructor takes an optional interrupt handler argument. (#1341)
- All `Instance` traits are now sealed, and can no longer be implemented for arbitrary types (#1346)
- DMA channels can/have to be explicitly created for async or blocking drivers, added `set_interrupt_handler` to DMA channels, SPI, I2S, PARL_IO, don't enable interrupts on startup for DMA, I2S, PARL_IO, GPIO (#1300)
- UART: Rework `change_baud` so it is possible to set baud rate even after instantiation (#1350)
- Runtime ISR binding for SHA,ECC and RSA (#1354)
- Runtime ISR binding for I2C (#1376)
- `UsbSerialJtag` can be created in async or blocking mode. The blocking constructor takes an optional interrupt handler argument (#1377)
- SYSTIMER and TIMG instances can now be created in async or blocking mode (#1348)
- Runtime ISR binding for TWAI (#1384)
- ESP32-C6: The `gpio::lp_gpio` module has been renamed to `gpio::lp_io` to match the peripheral name (#1397)
- Runtime ISR binding for assist_debug (#1395)
- Runtime ISR binding for software interrupts, software interrupts are split now, interrupt-executor takes the software interrupt to use, interrupt-executor is easier to use (#1398)
- PCNT: Runtime ISR binding (#1396)
- Runtime ISR binding for RTC (#1405)
- Improve MCPWM DeadTimeCfg API (#1378)
- `SystemTimer`'s `Alarm` methods now require `&mut self` (#1455)

### Removed

- Remove package-level type exports (#1275)
- Removed `direct-vectoring` & `interrupt-preemption` features, as they are now enabled by default (#1310)
- Removed the `rt` and `vectored` features (#1380)
- Remove partial support for the ESP32-P4 (#1461)

## [0.16.1] - 2024-03-12

### Fixed

- Resolved an issue with the `defmt` dependency/feature (#1264)

### Changed

- Use ROM `memcpy` over compiler builtins (#1255)
- Do not ensure randomness or implement the `CryptoRng` trait for ESP32-P4/S2 (#1267)

## [0.16.0] - 2024-03-08

### Added

- Add initial support for the ESP32-P4 (#1101)
- Implement `embedded_hal::pwm::SetDutyCycle` trait for `ledc::channel::Channel` (#1097)
- ESP32-P4: Add initial GPIO support (#1109)
- ESP32-P4: Add initial support for interrupts (#1112)
- ESP32-P4: Add efuse reading support (#1114)
- ESP32-S3: Added LCD_CAM I8080 driver (#1086)
- Allow for splitting of the USB Serial JTAG peripheral into tx/rx components (#1024)
- `RngCore` trait is implemented (#1122)
- Support Rust's `stack-protector` feature (#1135)
- Adding clock support for `ESP32-P4` (#1145)
- Implementation OutputPin and InputPin for AnyPin (#1067)
- Implement `estimate_xtal_frequency` for ESP32-C6 / ESP32-H2 (#1174)
- A way to push into I2S DMA buffer via a closure (#1189)
- Added basic `LP-I2C` driver for C6 (#1185)
- Ensuring that the random number generator is TRNG. (#1200)
- ESP32-C6: Add timer wakeup source for deepsleep (#1201)
- Introduce `InterruptExecutor::spawner()` (#1211)
- Add `InterruptHandler` struct, which couples interrupt handlers and their priority together (#1299)

### Fixed

- Fix embassy-time tick rate not set when using systick as the embassy timebase (#1124)
- Fix `get_raw_core` on Xtensa (#1126)
- Fix docs.rs documentation builds (#1129)
- Fix circular DMA (#1144)
- Fix `hello_rgb` example for ESP32 (#1173)
- Fixed the multicore critical section on Xtensa (#1175)
- Fix timer `now` for esp32c3 and esp32c6 (#1178)
- Wait for registers to get synced before reading the timer count for all chips (#1183)
- Fix I2C error handling (#1184)
- Fix circular DMA (#1189)
- Fix esp32c3 uart initialization (#1156)
- Fix ESP32-S2 I2C read (#1214)
- Reset/init UART if it's not the console UART (#1213)

### Changed

- DmaDescriptor struct to better model the hardware (#1054)
- DMA descriptor count no longer needs to be multiplied by 3 (#1054)
- RMT channels no longer take the channel number as a generic param (#959)
- The `esp-hal-common` package is now called `esp-hal` (#1131)
- Refactor the `Trace` driver to be generic around its peripheral (#1140)
- Auto detect crystal frequency based on `RtcClock::estimate_xtal_frequency()` (#1165)
- ESP32-S3: Configure 32k ICACHE (#1169)
- Lift the minimal buffer size requirement for I2S (#1189)
- Replaced `SystemTimer::TICKS_PER_SEC` with `SystemTimer::ticks_per_sec()` (#1981)
- `ADC` and `DAC` drivers now take virtual peripherals in their constructors, instead of splitting `APB_SARADC`/`SENS` (#1100)
- The `DAC` driver's constructor is now `new` instead of `dac`, to be more consistent with other APIs (#1100)
- The DMA peripheral is now called `Dma` for devices with both PDMA and GDMA controllers (#1125)
- The `ADC` driver's constructor is now `new` instead of `adc`, to be more consistent with other APIs (#1133)
- `embassy-executor`'s `integrated-timers` is no longer enabled by default. (#1196)
- Renamed `embassy-time-systick` to `embassy-time-systick-16mhz` for use with all chips with a systimer, except `esp32s2`. Added `embassy-time-systick-80mhz` specifically for the `esp32s2`. (#1247)

### Removed

- Remove `xtal-26mhz` and `xtal-40mhz` features (#1165)
- All chip-specific HAL packages have been removed (#1196)

## [0.15.0] - 2024-01-19

### Added

- ESP32-C6: Properly initialize PMU (#974)
- Implement overriding base mac address (#1044)
- Add `rt-riscv` and `rt-xtensa` features to enable/disable runtime support (#1057)
- ESP32-C6: Implement deep sleep (#918)
- Add `embedded-io` feature to each chip-specific HAL (#1072)
- Add `embassy-time-driver` to `esp-hal-common` due to updating `embassy-time` to `v0.3.0` (#1075)
- ESP32-S3: Added support for 80Mhz PSRAM (#1069)
- ESP32-C3/S3: Add workaround for USB pin exchange on usb-serial-jtag (#1104)
- ESP32C6: Added LP_UART initialization (#1113)
- Add `place-spi-driver-in-ram` feature to `esp-hal-common` (#1096)

### Changed

- Set up interrupts for the DMA and async enabled peripherals only when `async` feature is provided (#1042)
- Update to `1.0.0` releases of the `embedded-hal-*` packages (#1068)
- Update `embassy-time` to `0.3.0` and embassy-executor to `0.5.0` release due to the release of the `embedded-hal-*` packages (#1075)
- No longer depend on `embassy-time` (#1092)
- Update to latest `smart-leds-trait` and `smart-leds` packages (#1094)
- Unify the low-power peripheral names (`RTC_CNTL` and `LP_CLKRST` to `LPWR`) (#1064)

### Fixed

- ESP32: correct gpio 32/33 in errata36() (#1053)
- ESP32: make gpio 4 usable as analog pin (#1078)
- Fix double &mut for the `SetDutyCycle` impl on `PwmPin` (#1033)
- ESP32/ESP32-S3: Fix stack-top calculation for app-core (#1081)
- ESP32/ESP32-S2/ESP32-S3: Fix embassy-time-timg0 driver (#1091)
- ESP32: ADC readings are no longer inverted (#1093)

## [0.14.1] - 2023-12-13

### Fixed

- Fix SHA for all targets (#1021)

## [0.14.0] - 2023-12-12

### Added

- ESP32-C6: LP core clock is configurable (#907)
- Derive `Clone` and `Copy` for `EspTwaiFrame` (#914)
- A way to configure inverted pins (#912)
- Added API to check a GPIO-pin's interrupt status bit (#929)
- A `embedded_io_async::Read` implementation for `UsbSerialJtag` (#889)
- `RtcClock::get_xtal_freq`, `RtcClock::get_slow_freq` (#957)
- Added Rx Timeout functionality to async Uart (#911)
- RISC-V: Thread-mode and interrupt-mode executors, `#[main]` macro (#947)
- A macro to make it easier to create DMA buffers and descriptors (#935)
- I2C timeout is configurable (#1011)
- ESP32-C6/ESP32-H2: `flip-link` feature gives zero-cost stack overflow protection (#1008)

### Changed

- Improve DMA documentation & clean up module (#915)
- Only allow a single version of `esp-hal-common` to be present in an application (#934)
- ESP32-C3/C6 and ESP32-H2 can now use the `zero-rtc-bss` feature to enable `esp-hal-common/rv-zero-rtc-bss` (#867)
- Reuse `ieee802154_clock_enable/disable()` functions for BLE and rename `ble_ieee802154_clock_enable()` (#953)
- The `embedded-io` trait implementations are now gated behind the `embedded-io` feature (#964)
- Simplifed RMT channels and channel creators (#958)
- Reworked construction of I2S driver instances (#983)
- ESP32-S2/S3: Don't require GPIO 18 to create a USB peripheral driver instance (#990)
- Updated to latest release candidate (`1.0.0-rc.2`) for `embedded-hal{-async,-nb}` (#994)
- Explicit panic when hitting the `DefaultHandler` (#1005)
- Relevant interrupts are now auto enabled in `embassy::init` (#1014)
- `Spi::new`/`Spi::new_half_duplex` takes no gpio pin now, instead you need to call `with_pins` to setup those (#901)
- ESP32-C2, ESP32-C3, ESP32-S2: atomic emulation trap has been removed. (#904, #985)

### Fixed

- ESP32-C2/C3 examples: fix build error (#899)
- ESP32-S3: Fix GPIO interrupt handler crashing when using GPIO48. (#898)
- Fixed short wait times in embassy causing hangs (#906)
- Make sure to clear LP/RTC RAM before loading code (#916)
- Async RMT channels can be used concurrently (#925)
- Xtensa: Allow using `embassy-executor`'s thread-mode executor if neither `embassy-executor-thread`, nor `embassy-executor-interrupt` is enabled. (#937)
- Uart Async: Improve interrupt handling and irq <--> future communication (#977)
- RISC-V: Fix stack allocation (#988)
- ESP32-C6: Fix used RAM (#997)
- ESP32-H2: Fix used RAM (#1003)
- Fix SPI slave DMA dma_read and dma_write (#1013)
- ESP32-C6/H2: Fix disabling of interrupts (#1040)

### Removed

- Direct boot support has been removed (#903)
- Removed the `mcu-boot` feature from `esp32c3-hal` (#938)
- Removed SpiBusController and SpiBusDevice in favour of embedded-hal-bus and embassy-embedded-hal implementataions. (#978)

## [0.13.1] - 2023-11-02

### Fixed

- ESP32-C3: Make sure BLE and WiFi are not powered down when esp-wifi needs them (#891)
- ESP32-C6/H2: Fix setting UART baud rate (#893)

## [0.13.0] - 2023-10-31

### Added

- Implement SetFrequencyCycle and PwmPin from embedded_hal for PwmPin of MCPWM. (#880)
- Added `embassy-time-systick` to ESP32-S2 (#827)
- Implement enabling/disabling BLE clock on ESP32-C6 (#784)
- Async support for RMT (#787)
- Implement `defmt::Format` for more types (#786)
- Add new_no_miso to Spi FullDuplexMode (#794)
- Add UART support for splitting into TX and RX (#754)
- Async support for I2S (#801)
- Async support for PARL_IO (#807)
- ETM driver, GPIO ETM (#819)
- (G)DMA AES support (#821)
- SYSTIMER ETM functionality (#828)
- Adding async support for RSA peripheral(doesn't work properly for `esp32` chip - issue will be created) (#790)
- Added sleep support for ESP32-C3 with timer and GPIO wakeups (#795)
- Support for ULP-RISCV including Delay and GPIO (#840, #845)
- Add bare-bones SPI slave support, DMA only (#580, #843)
- Embassy `#[main]` convenience macro (#841)
- Add a `defmt` feature to the `esp-hal-smartled` package (#846)
- Support 16MB octal PS-RAM for ESP32-S3 (#858)
- RISCV TRACE Encoder driver for ESP32-C6 / ESP32-H2 (#864)
- `embedded_hal` 1 `InputPin` and `embedded_hal_async` `Wait` impls for open drain outputs (#905)

### Changed

- Bumped MSRV to 1.67 (#798)
- Optimised multi-core critical section implementation (#797)
- Changed linear- and curve-calibrated ADC to provide readings in mV (#836)
- `Uart::new` now takes the `&Clocks` struct to ensure baudrate is correct for CPU/APB speed. (#808)
- `Uart::new_with_config` takes an `Config` instead of `Option<Config>`. (#808)
- `Alarm::set_period` takes a period (duration) instead of a frequency (#812)
- `Alarm::interrupt_clear` is now `Alarm::clear_interrupt` to be consistent (#812)
- The `PeripheralClockControl` struct is no longer public, drivers no longer take this as a parameter (#817)
- Unify the system peripheral, `SYSTEM`, `DPORT` and `PCR` are now all exposed as `SYSTEM` (#832)
- Unified the ESP32's and ESP32-C2's xtal frequency features (#831)
- Replace any underscores in feature names with dashes (#833)
- The `spi` and `spi_slave` modules have been refactored into the `spi`, `spi::master`, and `spi::slave` modules (#843)
- The `WithDmaSpi2`/`WithDmaSpi3` structs are no longer generic around the inner peripheral type (#853)
- The `SarAdcExt`/`SensExt` traits are now collectively named `AnalogExt` instead (#857)
- Replace the `radio` module with peripheral singleton structs (#852)
- The SPI traits are no longer re-exported in the main prelude, but from preludes in `spi::master`/`spi::slave` instead (#860)
- The `embedded-hal-1` and `embedded-hal-async` traits are no longer re-exported in the prelude (#860)

### Fixed

- S3: Allow powering down RC_FAST_CLK (#796)
- UART/ESP32: fix calculating FIFO counter with `get_rx_fifo_count()` (#804)
- Xtensa targets: Use ESP32Reset - not Reset (#823)
- Examples should now work with the `defmt` feature (#810)
- Fixed a race condition causing SpiDma to stop working unexpectedly (#869)
- Fixed async uart serial, and updated the embassy_serial examples (#871)
- Fix ESP32-S3 direct-boot (#873)
- Fix ESP32-C6 ADC (#876)
- Fix ADC Calibration not being used on ESP32-S2 and ESP32-S3 (#1000)

### Removed

- `Pin::is_pcore_interrupt_set` (#793)
- `Pin::is_pcore_non_maskable_interrupt_set` (#793)
- `Pin::is_acore_interrupt_set` (#793)
- `Pin::is_acore_non_maskable_interrupt_set` (#793)
- `Pin::enable_hold` (#793)
- Removed the generic return type for ADC reads (#792)

## [0.12.0] - 2023-09-05

### Added

- Implement RTCIO pullup, pulldown and hold control for Xtensa MCUs (#684)
- S3: Implement RTCIO wakeup source (#690)
- Add PARL_IO driver for ESP32-C6 / ESP32-H2 (#733, #760)
- Implement `ufmt_write::uWrite` trait for USB Serial JTAG (#751)
- Add HMAC peripheral support (#755)
- Add multicore-aware embassy executor for Xtensa MCUs (#723, #756)
- Add interrupt-executor for Xtensa MCUs (#723, #756)
- Add missing `Into<Gpio<Analog, GPIONUN>>` conversion (#764)
- Updated `clock` module documentation (#774)
- Add `log` feature to enable log output (#773)
- Add `defmt` feature to enable log output (#773)
- A new macro to load LP core code on ESP32-C6 (#779)
- Add `ECC`` peripheral driver (#785)
- Initial LLD support for Xtensa chips (#861)

### Changed

- Update the `embedded-hal-*` packages to `1.0.0-rc.1` and implement traits from `embedded-io` and `embedded-io-async` (#747)
- Moved AlignmentHelper to its own module (#753)
- Disable all watchdog timers by default at startup (#763)
- `log` crate is now opt-in (#773)
- `CpuControl::start_app_core()` now takes an `FnOnce` closure (#739)

### Fixed

- Fix `psram` availability lookup in `esp-hal-common` build script (#718)
- Fix wrong `dram_seg` length in `esp32s2-hal` linker script (#732)
- Fix setting alarm when a timer group is used as the alarm source. (#730)
- Fix `Instant::now()` not counting in some cases when using TIMG0 as the timebase (#737)
- Fix number of ADC attenuations for ESP32-C6 (#771)
- Fix SHA registers access (#805)

## [0.11.0] - 2023-08-10

### Added

- Add initial LP-IO support for ESP32-C6 (#639)
- Implement sleep with some wakeup methods for `esp32` (#574)
- Add a new RMT driver (#653, #667, #695)
- Implemented calibrated ADC API for ESP32-S3 (#641)
- Add MCPWM DeadTime configuration (#406)
- Implement sleep with some wakeup methods for `esp32-s3` (#660, #689, #696)
- Add feature enabling directly hooking the interrupt vector table (#621)
- Add `ClockControl::max` helper for all chips (#701)
- Added module-level documentation for all peripherals (#680)
- Implement sleep with some wakeup methods for `esp32-s3` (#660)
- Add `FlashSafeDma` wrapper for eh traits which ensure correct DMA transfer from source data in flash (ROM) (#678)

### Changed

- Update `embedded-hal-*` alpha packages to their latest versions (#640)
- Implement the `Clone` and `Copy` traits for the `Rng` driver (#650)
- Use all remaining memory as core-0's stack (#716)
- `DmaTransfer::wait` and `I2sReadDmaTransfer::wait_receive` now return `Result` (#665)
- `gpio::Pin` is now object-safe (#687)

### Fixed

- Fixed Async Uart `read` when `set_at_cmd` is not used (#652)
- USB device support is working again (#656)
- Add missing interrupt status read for esp32s3, which fixes USB-SERIAL-JTAG interrupts (#664)
- GPIO interrupt status bits are now properly cleared (#670)
- Increase frequency resolution in `set_periodic` (#686)
- Fixed ESP32-S2, ESP32-S3, ESP32-C2, ESP32-C3 radio clock gating (#679, #681)
- Partially fix ESP32 radio clocks (#709)
- Fixed "ESP32/ESP32-S2 RMT transmission with with data.len() > RMT_CHANNEL_RAM_SIZE results in TransmissionError" #707 (#710)

### Removed

- Remove the `allow-opt-level-z` feature from `esp32c3-hal` (#654)
- Remove the old `pulse_control` driver (#694)

## [0.10.0] - 2023-06-04

### Added

- Add `WithDmaSpi3` to prelude for ESP32S3 (#623)
- Add bare-bones PSRAM support for ESP32 (#506)
- Add initial support for the ESP32-H2 (#513, #526, #527, #528, #530, #538, #544, #548, #551, #556, #560, #566, #549, #564, #569, #576, #577, #589, #591, #597)
- Add bare-bones PSRAM support for ESP32-S3 (#517)
- Add async support to the I2C driver (#519)
- Implement Copy and Eq for EspTwaiError (#540)
- Add LEDC hardware fade support (#475)
- Added support for multicore async GPIO (#542)
- Add a fn to poll DMA transfers (#559)
- Add unified field-based efuse access (#567)
- Move `esp-riscv-rt` into esp-hal (#578)
- Add CRC functions from ESP ROM (#587)
- Add a `debug` feature to enable the PACs' `impl-register-debug` feature (#596)
- Add initial support for `I2S` in ESP32-H2 (#597)
- Add octal PSRAM support for ESP32-S3 (#610)
- Add MD5 functions from ESP ROM (#618)
- Add embassy async `read` support for `uart` (#620)
- Add bare-bones support to run code on ULP-RISCV / LP core (#631)
- Add ADC calibration implementation for a riscv chips (#555)
- Add `async` implementation for `USB Serial/JTAG` (#632)

### Changed

- Simplify the `Delay` driver, derive `Clone` and `Copy` (#568)
- DMA types can no longer be constructed by the user (#625)
- Move core interrupt handling from Flash to RAM for RISC-V chips (ESP32-H2, ESP32-C2, ESP32-C3, ESP32-C6) (#541)
- Change LED pin to GPIO2 in ESP32 blinky example (#581)
- Update ESP32-H2 and ESP32-C6 clocks and remove `i2c_clock` for all chips but ESP32 (#592)
- Use both timers in `TIMG0` for embassy time driver when able (#609)
- Re-work `RadioExt` implementations, add support for ESP32-H2 (#627)
- Improve examples documentation (#533)
- esp32h2-hal: added README (#585)
- Update `esp-hal-procmacros` package dependencies and features (#628)
- Simplified user-facing SpiDma and I2s types (#626)
- Significantly simplified user-facing GPIO pin types. (#553)
- No longer re-export the `soc` module and the contents of the `interrupt` module at the package level (#607)

### Fixed

- Corrected the expected DMA descriptor counts (#622, #625)
- DMA is supported for SPI3 on ESP32-S3 (#507)
- `change_bus_frequency` is now available on `SpiDma` (#529)
- Fixed a bug where a GPIO interrupt could erroneously fire again causing the next `await` on that pin to instantly return `Poll::Ok` (#537)
- Set `vecbase` on core 1 (ESP32, ESP32-S3) (#536)
- ESP32-S3: Move PSRAM related function to RAM (#546)
- ADC driver will now apply attenuation values to the correct ADC's channels. (#554)
- Sometimes half-duplex non-DMA SPI reads were reading garbage in non-release mode (#552)
- ESP32-C3: Fix GPIO5 ADC channel id (#562)
- ESP32-H2: Fix direct-boot feature (#570)
- Fix Async GPIO not disabling interupts on chips with multiple banks (#572)
- ESP32-C6: Support FOSC CLK calibration for ECO1+ chip revisions (#593)
- Fixed CI by pinning the log crate to 0.4.18 (#600)
- ESP32-S3: Fix calculation of PSRAM start address (#601)
- Fixed wrong variable access (FOSC CLK calibration for ESP32-C6) (#593)
- Fixed [trap location in ram](https://github.com/esp-rs/esp-hal/pull/605#issuecomment-1604039683) (#605)
- Fix rom::crc docs (#611)
- Fixed a possible overlap of `.data` and `.rwtext` (#616)
- Avoid SDA/SCL being low while configuring pins for I2C (#619)

## [0.9.0] - 2023-05-02

### Added

- Add bare-bones PSRAM support for ESP32-S2 (#493)
- Add `DEBUG_ASSIST` functionality (#484)
- Add RSA peripheral support (#467)
- Add PeripheralClockControl argument to `timg`, `wdt`, `sha`, `usb-serial-jtag` and `uart` constructors (#463)
- Added API to raise and reset software interrupts (#426)
- Implement `embedded_hal_nb::serial::*` traits for `UsbSerialJtag` (#498)

### Fixed

- Fix `get_wakeup_cause` comparison error (#472)
- Use 192 as mclk_multiple for 24-bit I2S (#471)
- Fix `CpuControl::start_app_core` signature (#466)
- Move `rwtext` after other RAM data sections (#464)
- ESP32-C3: Disable `usb_pad_enable` when setting GPIO18/19 to input/output (#461)
- Fix 802.15.4 clock enabling (ESP32-C6) (#458)
- ESP32-S3: Disable usb_pad_enable when setting GPIO19/20 to input/output (#645)

### Changed

- Update `embedded-hal-async` and `embassy-*` dependencies (#488)
- Update to `embedded-hal@1.0.0-alpha.10` and `embedded-hal-nb@1.0.0-alpha.2` (#487)
- Let users configure the LEDC output pin as open-drain (#474)
- Use bitflags to decode wakeup cause (#473)
- Minor linker script additions (#470)
- Minor documentation improvements (#460)

### Removed

- Remove unnecessary generic from `UsbSerialJtag` driver (#492)
- Remove `#[doc(inline)]` from esp-hal-common re-exports (#490)

## [0.8.0] - 2023-03-27

## [0.7.1] - 2023-02-22

## [0.7.0] - 2023-02-21

## [0.5.0] - 2023-01-26

## [0.4.0] - 2022-12-12

## [0.3.0] - 2022-11-17

## [0.2.0] - 2022-09-13

## [0.1.0] - 2022-08-05

[0.1.0]: https://github.com/esp-rs/esp-hal/releases/tag/v0.1.0
[0.2.0]: https://github.com/esp-rs/esp-hal/compare/v0.1.0...v0.2.0
[0.3.0]: https://github.com/esp-rs/esp-hal/compare/v0.2.0...v0.3.0
[0.4.0]: https://github.com/esp-rs/esp-hal/compare/v0.3.0...v0.4.0
[0.5.0]: https://github.com/esp-rs/esp-hal/compare/v0.4.0...v0.5.0
[0.7.0]: https://github.com/esp-rs/esp-hal/compare/v0.5.0...v0.7.0
[0.7.1]: https://github.com/esp-rs/esp-hal/compare/v0.7.0...v0.7.1
[0.8.0]: https://github.com/esp-rs/esp-hal/compare/v0.7.1...v0.8.0
[0.9.0]: https://github.com/esp-rs/esp-hal/compare/v0.8.0...v0.9.0
[0.10.0]: https://github.com/esp-rs/esp-hal/compare/v0.9.0...v0.10.0
[0.11.0]: https://github.com/esp-rs/esp-hal/compare/v0.10.0...v0.11.0
[0.12.0]: https://github.com/esp-rs/esp-hal/compare/v0.11.0...v0.12.0
[0.13.0]: https://github.com/esp-rs/esp-hal/compare/v0.12.0...v0.13.0
[0.13.1]: https://github.com/esp-rs/esp-hal/compare/v0.13.0...v0.13.1
[0.14.0]: https://github.com/esp-rs/esp-hal/compare/v0.13.1...v0.14.0
[0.14.1]: https://github.com/esp-rs/esp-hal/compare/v0.14.0...v0.14.1
[0.15.0]: https://github.com/esp-rs/esp-hal/compare/v0.14.1...v0.15.0
[0.16.0]: https://github.com/esp-rs/esp-hal/compare/v0.15.0...v0.16.0
[0.16.1]: https://github.com/esp-rs/esp-hal/compare/v0.16.0...v0.16.1
[0.17.0]: https://github.com/esp-rs/esp-hal/compare/v0.16.1...v0.17.0
[0.18.0]: https://github.com/esp-rs/esp-hal/compare/v0.17.0...v0.18.0
[0.19.0]: https://github.com/esp-rs/esp-hal/compare/v0.18.0...v0.19.0
[0.20.0]: https://github.com/esp-rs/esp-hal/compare/v0.19.0...v0.20.0
[0.20.1]: https://github.com/esp-rs/esp-hal/compare/v0.20.0...v0.20.1
[0.21.0]: https://github.com/esp-rs/esp-hal/compare/v0.20.1...v0.21.0
[0.21.1]: https://github.com/esp-rs/esp-hal/compare/v0.21.0...v0.21.1
[0.22.0]: https://github.com/esp-rs/esp-hal/compare/v0.21.1...v0.22.0
[0.23.0]: https://github.com/esp-rs/esp-hal/compare/v0.22.0...v0.23.0
[0.23.1]: https://github.com/esp-rs/esp-hal/compare/v0.23.0...v0.23.1
[v1.0.0-beta.0]: https://github.com/esp-rs/esp-hal/compare/v0.23.1...esp-hal-v1.0.0-beta.0
[v1.0.0-beta.1]: https://github.com/esp-rs/esp-hal/compare/esp-hal-v1.0.0-beta.0...esp-hal-v1.0.0-beta.1
[v1.0.0-rc.0]: https://github.com/esp-rs/esp-hal/compare/esp-hal-v1.0.0-beta.1...esp-hal-v1.0.0-rc.0
[Unreleased]: https://github.com/esp-rs/esp-hal/compare/esp-hal-v1.0.0-rc.0...HEAD<|MERGE_RESOLUTION|>--- conflicted
+++ resolved
@@ -57,12 +57,9 @@
 - The `Raw: RawChannelAccess` of `rmt::Channel` has been erased; channel numbers are always dynamic now. (#3980)
 - ESP32-S2: `i2s::master::DataFormat` now includes 8-bit and 24-bit data widths (#3985)
 - Bump `embassy-embedded-hal` to v0.5.0 (#4075)
-<<<<<<< HEAD
 - Make `uart::Uhci` configurable after splitting, improve DMA channel handling (#4039)
-=======
 - `RtcClock`, `RtcFastClock`, and `RtcSlowClock` moved to `clock` module (#4089)
 - Resolved enum variant naming violations in `RtcFastClock` and `RtcSlowClock` enums (#4089)
->>>>>>> 6f033666
 
 ### Fixed
 
